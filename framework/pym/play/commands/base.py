--- conflicted
+++ resolved
@@ -153,14 +153,10 @@
     try:
         process = subprocess.Popen (java_cmd, env=os.environ)
         signal.signal(signal.SIGTERM, handle_sigterm)
-<<<<<<< HEAD
         return_code = process.wait()
+	signal.signal(signal.SIGINT, handle_sigint)
         if 0 != return_code:
             sys.exit(return_code)
-=======
-        signal.signal(signal.SIGINT, handle_sigint)
-        process.wait()
->>>>>>> c89dc7a6
     except OSError:
         print "Could not execute the java executable, please make sure the JAVA_HOME environment variable is set properly (the java executable should reside at JAVA_HOME/bin/java). "
         sys.exit(-1)
