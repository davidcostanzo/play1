--- conflicted
+++ resolved
@@ -99,10 +99,7 @@
     
     <target name="modules">
         <property name="play.path" value="../.."/>
-<<<<<<< HEAD
-=======
         <ant antfile="build.xml" target="build" dir="../modules/test-runner" />
->>>>>>> b6084ce3
     </target>
     
     <!-- Netbeans support -->
