<?xml version="1.0" encoding="UTF-8"?>

<project name="play! framework" default="jar" basedir=".">

    <path id="project.classpath">
        <pathelement path="play.jar"/>
        <fileset dir="lib">
            <include name="*.jar"/>                        
        </fileset> 
    </path>
        
    <target name="clean" description="clean resources">
        <delete dir="classes" /> 
        <delete dir="dist" />
        <delete dir="tests-results" />
        <delete dir="tests-tmp" />
        <delete file="play.jar" /> 
        <delete file="src/play/version" /> 
        <delete includeemptydirs="true">
            <fileset dir="../samples-and-tests">
                <include name="**/test-result/**"/> 
                <include name="**/tmp/**"/> 
                <include name="**/db/**"/> 
                <include name="**/attachments/**"/> 
                <include name="**/nbproject/**"/>
            </fileset> 
        </delete>
    </target>
    
    <target name="version" unless="version">
        <exec executable="bzr" outputproperty="bzrversion" errorproperty="bzrerror" failonerror="false" failifexecutionfails="false">
            <arg value="revno" />
        </exec>
        <condition property="version" value="1.1-unstable-r${bzrversion}" else="1.1-unstable-localbuild">
            <equals arg1="" arg2="${bzrerror}" trim="true" />
        </condition> 
        <echo message="Version ${version}"></echo>
    </target>
    
    <target name="compile" description="compile without cleaning">
        <mkdir dir="classes"/>
        <javac encoding="utf-8" srcdir="src" destdir="classes" debug="true" target="1.5"> 
            <classpath refid="project.classpath" />
        </javac>
        <copy todir="classes">
            <fileset dir="src">
                <include name="**/*.properties"/>
                <include name="**/*.xml"/>
                <include name="**/play.plugins"/>
            </fileset>
        </copy>
    </target>
    
    <target name="javadoc" description="Generate the Javadoc">
        <delete dir="../documentation/api" />
        <javadoc packagenames="play.*"
               sourcepath="src"           
               defaultexcludes="yes"
               destdir="../documentation/api"
               author="false"
               version="true"
               use="true"
               windowtitle="Play! API">
            <classpath refid="project.classpath"/>
            <doctitle><![CDATA[<h1>Play! ${version}</h1>]]></doctitle>
            <bottom><![CDATA[<a href="http://guillaume.bort.fr">Guillaume Bort</a> &amp; <a href="http://www.zenexity.fr">zenexity</a> - Distributed under <a href="http://www.apache.org/licenses/LICENSE-2.0.html">Apache 2 licence</a>, without any warrantly]]></bottom>
            <tag name="todo" scope="all" description="To do:"/>
            <group title="Libs" packages="play.libs.*"/>
            <link offline="false" href="http://java.sun.com/javaee/5/docs/api" />
            <link offline="false" href="http://commons.apache.org/fileupload/apidocs" />
            <link offline="false" href="http://google-gson.googlecode.com/svn/tags/1.2.3/docs/javadocs" />
            <link offline="false" href="https://www.hibernate.org/hib_docs/v3/api" />
            <link offline="false" href="http://www.mchange.com/projects/c3p0/apidocs" />
            
        </javadoc>
    </target>
    
    <target name="jar" depends="compile,version,modules" description="create play.jar">        
        <echo message="${version}" file="src/play/version" />
        <echo message="${version}" file="classes/play/version" />
        <jar destfile="play.jar" basedir="classes">
            <manifest>
                <attribute name="Premain-Class" value="play.classloading.HotswapAgent"/>
                <attribute name="Can-Redefine-Classes" value="true" />
                <section name="Play">
                    <attribute name="Specification-Title" value="Play! framework"/>
                    <attribute name="Specification-Version" value="${version}"/>
                    <attribute name="Specification-Vendor" value="zenexity"/>
                </section>
            </manifest>
        </jar>
    </target>
    
    <target name="support">
        <zip destfile="../support/textmate.zip" comment="Textmate bundle for Play! - ${version}" update="false">
            <zipfileset dir="../support/textmate" includes="**/**" />
        </zip>
    </target>
    
    <target name="modules">
<<<<<<< HEAD
        <property name="play.path" value="../.."/>
        <ant antfile="build.xml" target="build" dir="../modules/test-runner" />
=======
        <ant antfile="build.xml" target="build" dir="../modules/testrunner" />
>>>>>>> 88638d53
    </target>
    
    <!-- Netbeans support -->
    
    <target name="nb-profile-application">
        <property name="application.path" value="/Users/guillaume/Desktop/webmail" />
        <loadfile property="play.id" srcFile="../id" failonerror="false" quiet="true" />  
        <loadproperties srcfile="${application.path}/conf/application.conf" />
        <property name="jpda.port" value="8000" />
        <nbprofiledirect>
            <classpath>
                <pathelement path="${application.path}/conf"/>
                <path refid="project.classpath"/>                
            </classpath>
        </nbprofiledirect>
        <java classname="play.server.Server" dir="${basedir}" fork="true" jvm="${profiler.info.jvm}">
            <classpath>
                <pathelement path="${application.path}/conf"/>
                <path refid="project.classpath"/>                
            </classpath>
            <sysproperty key="application.path" value="${application.path}" />
            <sysproperty key="play.id" value="${play.id}" />
            <sysproperty key="java.endorsed.dirs" value="${basedir}/endorsed" />
            <sysproperty key="play.debug" value="true" />
            <jvmarg value="-javaagent:${basedir}/play.jar" />
            <jvmarg value="-Xdebug"/>
            <jvmarg value="-Xrunjdwp:transport=dt_socket,address=${jpda.port},server=y,suspend=n"/>
            <jvmarg value="${profiler.info.jvmargs.agent}"/>
        </java>	
    </target>
        
    <target name="nb-run-application">
        <loadfile property="play.id" srcFile="../id" failonerror="false" quiet="true" />  
        <loadproperties srcfile="${application.path}/conf/application.conf" />
        <property name="jpda.port" value="8000" />
        <java classname="play.server.Server" dir="${basedir}" fork="true">
            <classpath>
                <pathelement path="${application.path}/conf"/>
                <fileset dir="${application.path}/lib">
                    <include name="*.jar"/>                        
                </fileset> 
                <path refid="project.classpath"/>                
            </classpath>
            <sysproperty key="application.path" value="${application.path}" />
            <sysproperty key="play.id" value="${play.id}" />
            <sysproperty key="java.endorsed.dirs" value="${basedir}/endorsed" />
            <sysproperty key="play.debug" value="true" />
            <jvmarg value="-javaagent:${basedir}/play.jar" />
            <jvmarg value="-Xdebug"/>
            <jvmarg value="-Xrunjdwp:transport=dt_socket,address=${jpda.port},server=y,suspend=n"/>            
        </java>	
    </target>    
    <target name="nb-debug">
        <loadproperties srcfile="${application.path}/conf/application.conf" />
        <property name="jpda.port" value="8000" />
        <nbjpdaconnect name="${application.name}" address="${jpda.port}" transport="dt_socket" />       
    </target>
    
    <target name="test-application">
        <loadproperties srcfile="${application.path}/conf/application.conf" />
        <property name="jpda.port" value="8000" />
        <java classname="play.test.TestRunner" dir="${basedir}" fork="true">
            <classpath>
                <pathelement path="${application.path}/conf"/>
                <path refid="project.classpath"/>                
            </classpath>
            <sysproperty key="application.path" value="${application.path}" />
            <sysproperty key="play.id" value="test" />
            <sysproperty key="java.endorsed.dirs" value="${basedir}/endorsed" />
            <jvmarg value="-javaagent:${basedir}/play.jar" />    
            <jvmarg value="-Xdebug"/>
            <jvmarg value="-Xrunjdwp:transport=dt_socket,address=${jpda.port},server=y,suspend=n"/>
        </java>  
    </target>
    
    <target name="test-in-nb" depends="test">
         <nbbrowse file="tests-results/html/index.html"/>
    </target>
    
    <!-- Tests -->
    
    <target name="compile-tests" depends="compile">
        <javac encoding="utf-8" nowarn="${compile.nowarn}" debug="true" destdir="classes" classpathref="project.classpath" srcdir="tests/src" >
            <include name="**/*.java"/>
        </javac> 
    </target>
    
    <!-- Launch all *Test.java -->
    
    <target name="test" depends="clean,jar" description="run tests suite">
        <condition property="playExtension" value=".bat">
            <and><os family="windows"/></and>
        </condition>
        <condition property="playExtension" value="">
            <and><os family="unix"/></and>
        </condition>
        
        <echo message="Testing development lifecycle (wait ...)" />

        <exec executable="${basedir}/../samples-and-tests/i-am-a-developer/tests.py" failonerror="true">
        </exec>
        
        <echo message="Using ${basedir}/../play${playExtension}" />

        <antcall target="play-test">
            <param name="testAppPath" value="${basedir}/../samples-and-tests/just-test-cases"/>
        </antcall>
        
        <antcall target="play-test">
            <param name="testAppPath" value="${basedir}/../samples-and-tests/forum"/>
        </antcall>
        
        <antcall target="play-test">
            <param name="testAppPath" value="${basedir}/../samples-and-tests/jobboard"/>
        </antcall>
        
        <antcall target="play-test">
            <param name="testAppPath" value="${basedir}/../samples-and-tests/chat"/>
        </antcall>
        
        <antcall target="play-test">
            <param name="testAppPath" value="${basedir}/../samples-and-tests/yabe"/>
        </antcall>
        
        <antcall target="test-success" />
        
    </target>
    
    <target name="test-success">
        <echo message="*****************" />
        <echo message="All test passed !" />
        <echo message="*****************" />
    </target>
    
    <target name="play-test">
        <echo message="play auto-test ${testAppPath} (wait)" />
        <exec executable="${basedir}/../play${playExtension}" failonerror="true">
            <arg value="auto-test"/>
            <arg value="${testAppPath}"/>
        </exec>
        <available file="${testAppPath}/test-result/result.passed" property="${testAppPath}testPassed" />
        <fail message="Last test has failed ! (Check results in file://${testAppPath}/test-result)">
            <condition>
                <not>
                    <isset property="${testAppPath}testPassed"/>
                </not>
            </condition>
        </fail>
    </target>
    
    <target name="debug-test-single" depends="compile-tests" description="debug a single test">
        <nbjpdastart addressproperty="jpda.address" name="Play! framework" transport="dt_socket">
            <classpath refid="project.classpath"/>
        </nbjpdastart>
        <mkdir dir="tests-results" />
        <mkdir dir="${basedir}/tests-tmp" />
        <junit errorproperty="tests.failed" failureproperty="tests.failed" fork="true" showoutput="true" tempdir="${basedir}/tests-tmp">
            <test name="${testclass}" todir="tests-results" />
            <classpath>
                <pathelement path="classes"/>
                <path refid="project.classpath"/>                
            </classpath>                   
            <formatter type="brief" usefile="false"/> 
            <formatter type="xml"/>
            <jvmarg value="-Xrunjdwp:transport=dt_socket,address=${jpda.address}"/>  
            <jvmarg value="-javaagent:${basedir}/play.jar" />
            <sysproperty key="tests-tmp" value="${basedir}/tests-tmp" />
        </junit>
        <delete dir="${basedir}/tests-tmp" />
    </target>
    
    <target name="test-single" depends="compile-tests" description="run a single test">
        <mkdir dir="tests-results" />
        <mkdir dir="${basedir}/tests-tmp" />
        <junit errorproperty="tests.failed" failureproperty="tests.failed" fork="true" showoutput="true" tempdir="${basedir}/tests-tmp" >
            <test name="${testclass}" todir="tests-results" />            
            <classpath>
                <pathelement path="classes"/>
                <path refid="project.classpath"/>                
            </classpath>                   
            <formatter type="brief" usefile="false"/> 
            <formatter type="xml"/>
            <jvmarg value="-javaagent:${basedir}/play.jar" />
            <sysproperty key="tests-tmp" value="${basedir}/tests-tmp" />
        </junit>
        <delete dir="${basedir}/tests-tmp" />
    </target>
    
    <target name="package" depends="clean,version,jar,javadoc">
        <mkdir dir="dist" /> 
        <zip destfile="dist/play-${version}.zip" comment="Play! ${version}" update="false">
            <zipfileset prefix="play-${version}" dir=".." includes="**/*" excludes="hs_err*,.*,.*/*,framework/dist/**,id,play,nbproject/**,**/.bzr/**,*.bzrignore,support/textmate/**,framework/classes/**,framework/tests-results/**,samples-and-tests/**/test-result,samples-and-tests/**/tmp,samples-and-tests/**/db,samples-and-tests/**/attachments" />   
            <zipfileset prefix="play-${version}" dir=".." includes="play" filemode="777" />
        </zip>
    </target>
    
</project><|MERGE_RESOLUTION|>--- conflicted
+++ resolved
@@ -98,12 +98,8 @@
     </target>
     
     <target name="modules">
-<<<<<<< HEAD
         <property name="play.path" value="../.."/>
-        <ant antfile="build.xml" target="build" dir="../modules/test-runner" />
-=======
         <ant antfile="build.xml" target="build" dir="../modules/testrunner" />
->>>>>>> 88638d53
     </target>
     
     <!-- Netbeans support -->
