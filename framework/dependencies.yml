
# Play
self: play -> play $version

# Don't follow transitive dependencies for this project
transitiveDependencies: false

# This core dependencies are required by Play framework
require:    &allDependencies
    - antlr 2.7.7
    - com.mchange -> c3p0 0.9.5.2
    - com.zaxxer -> HikariCP 3.2.0
<<<<<<< HEAD
    - org.ow2.asm -> asm 8.0.1
    - org.ow2.asm -> asm-commons 8.0.1
    - org.ow2.asm -> asm-util 8.0.1
    - org.ow2.asm -> asm-tree 8.0.1
    - org.ow2.asm -> asm-analysis 8.0.1
=======
    - org.ow2.asm -> asm 7.2
    - org.ow2.asm -> asm-commons 7.2
    - org.ow2.asm -> asm-util 7.2
    - org.ow2.asm -> asm-tree 7.2
    - org.ow2.asm -> asm-analysis 7.2
>>>>>>> 1a43163b
    - cglib -> cglib 3.2.7
    - com.google.code.gson -> gson 2.8.5
    - com.jamonapi -> jamon 2.81
    - com.ning -> async-http-client 1.9.40
    - commons-beanutils 1.9.2 
    - commons-codec 1.10
    - org.apache.commons -> commons-email 1.5
    - commons-fileupload 1.3.2
    - commons-io 2.5
    - com.google.code.maven-play-plugin.org.apache.commons -> commons-javaflow 1590792
    - commons-lang 2.6
    - commons-logging 1.2
    - dom4j 1.6.1
    - com.h2database -> h2 1.4.196
    - javax.activation -> activation 1.1.1
    - com.sun.mail -> javax.mail 1.6.2
    - javax.inject 1.0
    - javax.validation -> validation-api 1.1.0.Final
    - jaxen 1.2.0
    - joda-time 2.10
    - org.hamcrest -> hamcrest-all 1.3
    - junit 4.12
    - jregex 1.2_01
    - log4j 1.2.17
    - net.sf.ehcache -> ehcache 2.10.6
    - net.sf.ezmorph -> ezmorph 1.0.6
    - net.sf.jsr107cache -> jsr107cache 1.1
    - net.sf.oval -> oval 1.86
    - mysql -> mysql-connector-java 8.0.17
    - oauth.signpost -> signpost-core 1.2.1.2
    - org.apache.geronimo.specs -> geronimo-servlet_2.5_spec 1.2
    - org.apache.ivy -> ivy 2.4.0
    - org.bouncycastle -> bcprov-jdk15on 1.61
    - org.bouncycastle -> bcpkix-jdk15on 1.61
<<<<<<< HEAD
    - org.codehaus.groovy -> groovy 3.0.3
    - org.codehaus.groovy -> groovy-xml 3.0.3
    - org.eclipse.jdt -> org.eclipse.jdt.core 3.21.0
=======
    - org.codehaus.groovy -> groovy 2.5.8
    - org.codehaus.groovy -> groovy-xml 2.5.8
    - org.eclipse.jdt -> org.eclipse.jdt.core 3.18.0
>>>>>>> 1a43163b
    - org.hibernate -> hibernate-core 5.4.1.Final.patched
    - net.bytebuddy -> byte-buddy 1.9.5
    - javax.persistence -> javax.persistence-api 2.2
    - org.hibernate.common -> hibernate-commons-annotations 5.0.1.Final
    - org.hibernate -> hibernate-validator 5.4.1.Final
    - org.jboss.logging -> jboss-logging 3.3.0.Final 
    - org.jboss.spec.javax.transaction -> jboss-transaction-api_1.2_spec 1.0.1.Final
    - javax.persistence -> javax.persistence-api 2.2 
    - javax.xml.bind -> jaxb-api 2.3.1
    - org.glassfish.jaxb -> jaxb-runtime 2.3.1
    - com.fasterxml -> classmate 1.3.4
    - org.hibernate -> hibernate-c3p0 5.4.1.Final
    - org.hibernate -> hibernate-ehcache 5.4.1.Final
    - com.mchange -> mchange-commons-java 0.2.12
<<<<<<< HEAD
    - org.javassist -> javassist 3.27.0-GA
=======
    - org.javassist -> javassist 3.26.0-GA
>>>>>>> 1a43163b
    - io.netty -> netty 3.10.6.Final
    - org.postgresql -> postgresql 42.2.4
    - org.slf4j -> slf4j-api 1.7.22
    - org.slf4j -> slf4j-log4j12 1.7.22
    - org.yaml -> snakeyaml 1.17
    - net.spy -> spymemcached 2.12.1
    - com.thoughtworks.xstream -> xstream 1.4.9
    - xmlpull 1.1.3.4d_b4_min

# Default repositories, used for all projects
repositories:

    - playCore:
        type:       local
        descriptor: "${play.path}/framework/dependencies.yml"
        artifact:   "${play.path}/framework/play-[revision].jar"
        contains:
            - play -> play

    - playCoreDependencies:
        type:       local
        artifact:   "${play.path}/framework/lib/[artifact]-[revision].jar"
        contains:   *allDependencies
        
    - playCoreCrud:
        type:       local
        artifact:   "${play.path}/modules/crud"
        contains:
            - play -> crud $version

    - playCoreSecure:
        type:       local
        artifact:   "${play.path}/modules/secure"
        contains:
            - play -> secure $version
            
    - playCoreDocviewer:
        type:       local
        artifact:   "${play.path}/modules/docviewer"
        contains:
            - play -> docviewer $version

    - playModules:  
        type:       chain
        using:            
            - playLocalModules:
                type:       local
                descriptor: "${play.path}/modules/[module]-[revision]/conf/dependencies.yml"
                artifact:   "${play.path}/modules/[module]-[revision]"

            - playContributedModules:
                type:       http
                descriptor: "https://www.playframework.com/modules/repo/[module]/[revision]/dependencies.yml"
                artifact:   "https://www.playframework.com/modules/[module]-[revision].zip"
                
        contains:
            - play -> *

    - mavenCentral:
        type:           iBiblio
<|MERGE_RESOLUTION|>--- conflicted
+++ resolved
@@ -10,19 +10,11 @@
     - antlr 2.7.7
     - com.mchange -> c3p0 0.9.5.2
     - com.zaxxer -> HikariCP 3.2.0
-<<<<<<< HEAD
     - org.ow2.asm -> asm 8.0.1
     - org.ow2.asm -> asm-commons 8.0.1
     - org.ow2.asm -> asm-util 8.0.1
     - org.ow2.asm -> asm-tree 8.0.1
     - org.ow2.asm -> asm-analysis 8.0.1
-=======
-    - org.ow2.asm -> asm 7.2
-    - org.ow2.asm -> asm-commons 7.2
-    - org.ow2.asm -> asm-util 7.2
-    - org.ow2.asm -> asm-tree 7.2
-    - org.ow2.asm -> asm-analysis 7.2
->>>>>>> 1a43163b
     - cglib -> cglib 3.2.7
     - com.google.code.gson -> gson 2.8.5
     - com.jamonapi -> jamon 2.81
@@ -57,15 +49,9 @@
     - org.apache.ivy -> ivy 2.4.0
     - org.bouncycastle -> bcprov-jdk15on 1.61
     - org.bouncycastle -> bcpkix-jdk15on 1.61
-<<<<<<< HEAD
     - org.codehaus.groovy -> groovy 3.0.3
     - org.codehaus.groovy -> groovy-xml 3.0.3
     - org.eclipse.jdt -> org.eclipse.jdt.core 3.21.0
-=======
-    - org.codehaus.groovy -> groovy 2.5.8
-    - org.codehaus.groovy -> groovy-xml 2.5.8
-    - org.eclipse.jdt -> org.eclipse.jdt.core 3.18.0
->>>>>>> 1a43163b
     - org.hibernate -> hibernate-core 5.4.1.Final.patched
     - net.bytebuddy -> byte-buddy 1.9.5
     - javax.persistence -> javax.persistence-api 2.2
@@ -80,11 +66,7 @@
     - org.hibernate -> hibernate-c3p0 5.4.1.Final
     - org.hibernate -> hibernate-ehcache 5.4.1.Final
     - com.mchange -> mchange-commons-java 0.2.12
-<<<<<<< HEAD
     - org.javassist -> javassist 3.27.0-GA
-=======
-    - org.javassist -> javassist 3.26.0-GA
->>>>>>> 1a43163b
     - io.netty -> netty 3.10.6.Final
     - org.postgresql -> postgresql 42.2.4
     - org.slf4j -> slf4j-api 1.7.22
