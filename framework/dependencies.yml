
# Play
self: play -> play $version

# Don't follow transitive dependencies for this project
transitiveDependencies: false

# This core dependencies are required by Play framework
require:    &allDependencies
    - antlr 2.7.7
    - bytecodeparser 0.3
    - com.mchange -> c3p0 0.9.5.2
    - org.ow2.asm -> asm-all 5.1
    - cglib -> cglib 3.2.2
    - com.google.code.gson -> gson 2.6.2
    - com.jamonapi -> jamon 2.81
    - com.ning -> async-http-client 1.9.38
    - commons-beanutils 1.9.2 
    - commons-codec 1.10
<<<<<<< HEAD
    - commons-collections 3.2.2
    - org.apache.commons -> commons-email 1.4
=======
    - commons-email 1.3.3
>>>>>>> 75640b29
    - commons-fileupload 1.3.1
    - commons-io 2.5
    - com.google.code.maven-play-plugin.org.apache.commons -> commons-javaflow 1590792
    - commons-lang 2.6
    - commons-logging 1.2
    - dom4j 1.6.1
    - com.h2database -> h2 1.4.191
    - javax.activation -> activation 1.1.1
    - javax.mail -> mail 1.4.7
    - javax.inject 1.0
    - javax.validation -> validation-api 1.1.0.Final
    - jaxen 1.1.6
    - joda-time 2.9.4
    - org.hamcrest -> hamcrest-core 1.3
    - junit 4.12
    - jregex 1.2_01
    - log4j 1.2.17
    - net.sf.ehcache -> ehcache-core 2.6.11
    - net.sf.ezmorph -> ezmorph 1.0.6
    - net.sf.jsr107cache -> jsr107cache 1.1
    - net.sf.oval -> oval 1.85
    - mysql -> mysql-connector-java 5.1.38
    - oauth.signpost -> signpost-core 1.2
    - org.apache.geronimo.specs -> geronimo-servlet_2.5_spec 1.2
    - org.apache.ivy -> ivy 2.4.0
    - org.bouncycastle -> bcprov-jdk15 1.46
    - org.codehaus.groovy -> groovy-all 2.4.7
    - org.eclipse.jdt.core 3.10.0.v20140604-1726
    - org.hibernate -> hibernate-core 4.2.19.Final
    - org.hibernate -> hibernate-commons-annotations 4.0.2.Final
    - org.hibernate -> hibernate-entitymanager 4.2.19.Final
    - org.hibernate -> hibernate-validator 4.1.0.Final
    - org.hibernate -> jboss-logging 3.1.0.GA
    - org.hibernate -> jboss-transaction-api_1.1_spec 1.0.1.Final
    - org.hibernate.javax.persistence -> hibernate-jpa-2.0-api 1.0.1.Final
    - org.hibernate -> hibernate-c3p0 4.2.19.Final
    - org.hibernate -> hibernate-ehcache 4.2.19.Final
    - com.mchange -> mchange-commons-java 0.2.11
    - org.javassist -> javassist 3.20.0-GA
    - io.netty -> netty 3.10.5.Final
    - org.postgresql -> postgresql 9.0
    - org.slf4j -> slf4j-api 1.7.21
    - org.slf4j -> slf4j-log4j12 1.7.21
    - org.yaml -> snakeyaml 1.17
    - net.spy -> spymemcached 2.12.0
    - com.thoughtworks.xstream -> xstream 1.4.8
    - xmlpull 1.1.3.4d_b4_min

# Default repositories, used for all projects
repositories:

    - playCore:
        type:       local
        descriptor: "${play.path}/framework/dependencies.yml"
        artifact:   "${play.path}/framework/play-[revision].jar"
        contains:
            - play -> play

    - playCoreDependencies:
        type:       local
        artifact:   "${play.path}/framework/lib/[artifact]-[revision].jar"
        contains:   *allDependencies
        
    - playCoreCrud:
        type:       local
        artifact:   "${play.path}/modules/crud"
        contains:
            - play -> crud $version

    - playCoreSecure:
        type:       local
        artifact:   "${play.path}/modules/secure"
        contains:
            - play -> secure $version
            
    - playCoreDocviewer:
        type:       local
        artifact:   "${play.path}/modules/docviewer"
        contains:
            - play -> docviewer $version

    - playModules:  
        type:       chain
        using:            
            - playLocalModules:
                type:       local
                descriptor: "${play.path}/modules/[module]-[revision]/conf/dependencies.yml"
                artifact:   "${play.path}/modules/[module]-[revision]"

            - playContributedModules:
                type:       http
                descriptor: "https://www.playframework.com/modules/repo/[module]/[revision]/dependencies.yml"
                artifact:   "https://www.playframework.com/modules/[module]-[revision].zip"
                
        contains:
            - play -> *

    - mavenCentral:
        type:           iBiblio
<|MERGE_RESOLUTION|>--- conflicted
+++ resolved
@@ -17,12 +17,7 @@
     - com.ning -> async-http-client 1.9.38
     - commons-beanutils 1.9.2 
     - commons-codec 1.10
-<<<<<<< HEAD
-    - commons-collections 3.2.2
     - org.apache.commons -> commons-email 1.4
-=======
-    - commons-email 1.3.3
->>>>>>> 75640b29
     - commons-fileupload 1.3.1
     - commons-io 2.5
     - com.google.code.maven-play-plugin.org.apache.commons -> commons-javaflow 1590792
