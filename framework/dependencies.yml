--- conflicted
+++ resolved
@@ -50,25 +50,14 @@
     - org.hibernate -> jboss-logging 3.1.0.GA
     - org.hibernate -> jboss-transaction-api_1.1_spec 1.0.0.Final
     - org.hibernate.javax.persistence -> hibernate-jpa-2.0-api 1.0.1.Final
-<<<<<<< HEAD
-    - org.javassist -> javassist 3.18.1-GA
+    - org.javassist -> javassist 3.18.2-GA
     - org.jboss.netty -> netty 3.9.1.Final
     - org.postgresql -> postgresql 9.0
     - org.slf4j -> slf4j-api 1.7.7
     - org.slf4j -> slf4j-log4j12 1.7.7
     - org.yaml -> snakeyaml 1.13
-    - spy -> spymemcached 2.10.3
-    - com.thoughtworks.xstream -> xstream 1.4.2
-=======
-    - org.javassist -> javassist 3.18.2-GA
-    - org.jboss.netty -> netty 3.9.0.Final
-    - org.postgresql -> postgresql 9.0
-    - org.slf4j -> slf4j-api 1.7.5
-    - org.slf4j -> slf4j-log4j12 1.7.5
-    - org.yaml -> snakeyaml 1.12
     - spy -> memcached 2.6
     - com.thoughtworks.xstream -> xstream 1.4.7
->>>>>>> 3cf7a612
     - xmlpull 1.1.3.1
 
 # Default repositories, used for all projects
