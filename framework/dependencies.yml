--- conflicted
+++ resolved
@@ -53,13 +53,8 @@
     - org.hibernate -> jboss-transaction-api_1.1_spec 1.0.1.Final
     - org.hibernate.javax.persistence -> hibernate-jpa-2.0-api 1.0.1.Final
     - org.hibernate -> hibernate-c3p0 4.2.15.Final
-<<<<<<< HEAD
     - com.mchange -> mchange-commons-java 0.2.9
-    - org.javassist -> javassist 3.18.2-GA
-=======
-    - com.mchange -> mchange-commons-java 0.2.3.4
     - org.javassist -> javassist 3.19.0-GA
->>>>>>> 77939be4
     - org.jboss.netty -> netty 3.9.4.Final
     - org.postgresql -> postgresql 9.0
     - org.slf4j -> slf4j-api 1.7.7
