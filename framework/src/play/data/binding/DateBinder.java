package play.data.binding;

import java.lang.annotation.Annotation;
import java.text.ParseException;
import java.text.SimpleDateFormat;
import java.util.Date;
import play.data.binding.annotations.AnnotationHelper;
import play.libs.I18N;

/**
 * Binder that support Date class.
 */
public class DateBinder implements SupportedType<Date> {

    public Date bind(Annotation[] annotations, String value) throws Exception {

        Date date = AnnotationHelper.getDateAs(annotations, value);
        if (date != null) {
            return date;
        }

<<<<<<< HEAD
        try {
            return new SimpleDateFormat(I18N.getDateFormat()).parse(value);
        } catch (ParseException e) {
             throw new IllegalArgumentException("Cannot convert [" + value + "] to a Date: " + e.toString());
            // Left empty. 
            // return Utils.AlternativeDateFormat.getDefaultFormatter().parse(value);
=======
        public static AlternativeDateFormat getDefaultFormatter() {
            if (dateformat.get() == null) {
                dateformat.set(new AlternativeDateFormat(Locale.US,
                        "yyyy-MM-dd'T'HH:mm:ss'Z'", // ISO8601 + timezone
                        "yyyy-MM-dd'T'HH:mm:ss", // ISO8601
                        "yyyy-MM-dd",
                        "yyyyMMdd'T'HHmmss",
                        "yyyyMMddHHmmss",
                        "dd'/'MM'/'yyyy",
                        "dd-MM-yyyy",
                        "ddMMyyyy",
                        "MMddyy",
                        "MM-dd-yy",
                        "MM'/'dd'/'yy"));
            }
            return dateformat.get();
>>>>>>> 30d27ce0
        }
    }
}<|MERGE_RESOLUTION|>--- conflicted
+++ resolved
@@ -19,31 +19,14 @@
             return date;
         }
 
-<<<<<<< HEAD
         try {
             return new SimpleDateFormat(I18N.getDateFormat()).parse(value);
         } catch (ParseException e) {
              throw new IllegalArgumentException("Cannot convert [" + value + "] to a Date: " + e.toString());
             // Left empty. 
             // return Utils.AlternativeDateFormat.getDefaultFormatter().parse(value);
-=======
-        public static AlternativeDateFormat getDefaultFormatter() {
-            if (dateformat.get() == null) {
-                dateformat.set(new AlternativeDateFormat(Locale.US,
-                        "yyyy-MM-dd'T'HH:mm:ss'Z'", // ISO8601 + timezone
-                        "yyyy-MM-dd'T'HH:mm:ss", // ISO8601
-                        "yyyy-MM-dd",
-                        "yyyyMMdd'T'HHmmss",
-                        "yyyyMMddHHmmss",
-                        "dd'/'MM'/'yyyy",
-                        "dd-MM-yyyy",
-                        "ddMMyyyy",
-                        "MMddyy",
-                        "MM-dd-yy",
-                        "MM'/'dd'/'yy"));
-            }
-            return dateformat.get();
->>>>>>> 30d27ce0
         }
+        
     }
+
 }