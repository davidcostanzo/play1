--- conflicted
+++ resolved
@@ -131,7 +131,6 @@
 
         Method[] methods = clazz.getDeclaredMethods();
         for (Method method : methods) {
-<<<<<<< HEAD
             String name = method.getName();
             String propertyname;
             if (isScala) {
@@ -144,10 +143,6 @@
                     continue;
                 }
                 propertyname = method.getName().substring(3, 4).toLowerCase() + method.getName().substring(4);
-=======
-            if (!isSetter(method)) {
-                continue;
->>>>>>> 1b3fe354
             }
             Property wrapper = new Property(propertyname, method);
             wrappers.put(propertyname, wrapper);
