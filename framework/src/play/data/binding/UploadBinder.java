package play.data.binding;

import java.lang.annotation.Annotation;
import java.util.List;
import play.data.Upload;
import play.mvc.Http.Request;

/**
 * Bind file form multipart/form-data request.
 */
public class UploadBinder implements SupportedType<Upload> {

<<<<<<< HEAD
    public Upload bind(Annotation[] annotations, String value) {
=======
    @SuppressWarnings("unchecked")
	public Upload bind(String value) {
>>>>>>> fe297b4d
        List<Upload> uploads = (List<Upload>)Request.current().args.get("__UPLOADS");
        for(Upload upload : uploads) {
            if(upload.getFieldName().equals(value)) {
                return upload;
            }
        }
        return null;
    }
}<|MERGE_RESOLUTION|>--- conflicted
+++ resolved
@@ -10,12 +10,8 @@
  */
 public class UploadBinder implements SupportedType<Upload> {
 
-<<<<<<< HEAD
+    @SuppressWarnings("unchecked")
     public Upload bind(Annotation[] annotations, String value) {
-=======
-    @SuppressWarnings("unchecked")
-	public Upload bind(String value) {
->>>>>>> fe297b4d
         List<Upload> uploads = (List<Upload>)Request.current().args.get("__UPLOADS");
         for(Upload upload : uploads) {
             if(upload.getFieldName().equals(value)) {
