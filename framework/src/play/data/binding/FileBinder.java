--- conflicted
+++ resolved
@@ -11,12 +11,8 @@
  */
 public class FileBinder implements SupportedType<File> {
 
-<<<<<<< HEAD
+    @SuppressWarnings("unchecked")
     public File bind(Annotation[] annotations, String value) {
-=======
-    @SuppressWarnings("unchecked")
-	public File bind(String value) {
->>>>>>> fe297b4d
         List<Upload> uploads = (List<Upload>)Request.current().args.get("__UPLOADS");
         for(Upload upload : uploads) {
             if(upload.getFieldName().equals(value)) {
