--- conflicted
+++ resolved
@@ -83,12 +83,7 @@
     public static <T extends JPASupport> T edit(Object o, String name, Map<String, String[]> params, Annotation[] annotations) {
         try {
             BeanWrapper bw = new BeanWrapper(o.getClass());
-<<<<<<< HEAD
-            bw.bind(name, o.getClass(), params, "", o, annotations);
-            // relations
-=======
             // Start with relations
->>>>>>> 144ad18c
             Set<Field> fields = new HashSet<Field>();
             Class clazz = o.getClass();
             while (!clazz.equals(JPASupport.class)) {
@@ -129,18 +124,14 @@
                                     continue;
                                 }
                                 Query q = JPA.em().createQuery("from " + relation + " where id = ?");
-<<<<<<< HEAD
-                                // TODO: I think we need to type of direct bind -> primitive and object binder
+                                // TODO: I think we need two type of direct bind -> primitive and object binder
                                 q.setParameter(1, Binder.directBind(null, _id, findKeyType(Play.classloader.loadClass(relation))));
-                                l.add(q.getSingleResult());
-=======
-                                q.setParameter(1, Binder.directBind(_id, findKeyType(Play.classloader.loadClass(relation))));
+
                                 try {
                                     l.add(q.getSingleResult());
                                 } catch(NoResultException e) {
                                     Validation.addError(name+"."+field.getName(), "validation.notFound", _id);
                                 }
->>>>>>> 144ad18c
                             }
                         }
                         bw.set(field.getName(), o, l);
@@ -153,20 +144,14 @@
                             params.remove(name + "." + field.getName() + ".id");
                             params.remove(name + "." + field.getName() + "@id");
                             Query q = JPA.em().createQuery("from " + relation + " where id = ?");
-<<<<<<< HEAD
-                            // TODO: I think we need to type of direct bind -> primitive and object binder
+                            // TODO: I think we need two type of direct bind -> primitive and object binder
                             q.setParameter(1, Binder.directBind(null, ids[0], findKeyType(Play.classloader.loadClass(relation))));
-                            Object to = q.getSingleResult();
-                            bw.set(field.getName(), o, to);
-=======
-                            q.setParameter(1, Binder.directBind(ids[0], findKeyType(Play.classloader.loadClass(relation))));
                             try {
                                 Object to = q.getSingleResult();
                                 bw.set(field.getName(), o, to);
                             } catch(NoResultException e) {
                                 Validation.addError(name+"."+field.getName(), "validation.notFound", ids[0]);
                             }                            
->>>>>>> 144ad18c
                         } else if(ids != null && ids.length > 0 && ids[0].equals("")) {
                             bw.set(field.getName(), o , null);
                             params.remove(name + "." + field.getName() + ".id");
@@ -183,12 +168,8 @@
                     // TODO: I think we need to type of direct bind -> primitive and object binder
                     File file = Params.current().get(null, name + "." + field.getName(), File.class);
                     if (file != null && file.exists() && file.length() > 0) {
-<<<<<<< HEAD
+                        params.remove(name + "." + field.getName());
                         fileAttachment.set(Params.current().get(null, name + "." + field.getName(), File.class));
-=======
-                        params.remove(name + "." + field.getName());
-                        fileAttachment.set(Params.current().get(name + "." + field.getName(), File.class));
->>>>>>> 144ad18c
                         fileAttachment.filename = file.getName();
                     } else {
                         // TODO: I think we need to type of direct bind -> primitive and object binder
@@ -201,7 +182,7 @@
                 }
             }
             // Then bind
-            bw.bind(name, o.getClass(), params, "", o);
+            bw.bind(name, o.getClass(), params, "", o, annotations);
             
             return (T) o;
         } catch (Exception e) {
