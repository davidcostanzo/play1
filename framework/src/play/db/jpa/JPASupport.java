--- conflicted
+++ resolved
@@ -15,6 +15,7 @@
 import java.util.Set;
 import javax.persistence.CascadeType;
 import javax.persistence.EntityManager;
+import javax.persistence.FlushModeType;
 import javax.persistence.Id;
 import javax.persistence.ManyToMany;
 import javax.persistence.ManyToOne;
@@ -45,11 +46,9 @@
 @MappedSuperclass
 public class JPASupport implements Serializable {
 
-	private static final long serialVersionUID = -7863942622935655536L;
-	public transient boolean willBeSaved = false;
-
-	@SuppressWarnings("unchecked")
-	public static <T extends JPASupport> T create(Class<?> type, String name, Map<String, String[]> params) {
+    public transient boolean willBeSaved = false;
+
+    public static <T extends JPASupport> T create(Class type, String name, Map<String, String[]> params) {
         try {
             Object model = type.newInstance();
             return (T) edit(model, name, params);
@@ -58,13 +57,11 @@
         }
     }
 
-	@SuppressWarnings("unchecked")
-	public <T extends JPASupport> T edit(String name, Params params) {
+    public <T extends JPASupport> T edit(String name, Params params) {
         return (T) edit(this, name, params.all());
     }
 
-	@SuppressWarnings("unchecked")
-	public static <T extends JPASupport> T edit(Object o, String name, Map<String, String[]> params) {
+    public static <T extends JPASupport> T edit(Object o, String name, Map<String, String[]> params) {
         try {
             BeanWrapper bw = new BeanWrapper(o.getClass());
             bw.bind(name, o.getClass(), params, "", o);
@@ -85,24 +82,17 @@
                     relation = field.getType().getName();
                 }
                 if (field.isAnnotationPresent(OneToMany.class) || field.isAnnotationPresent(ManyToMany.class)) {
-                    Class<?> fieldType = (Class<?>) ((ParameterizedType) field.getGenericType()).getActualTypeArguments()[0];
+                    Class fieldType = (Class) ((ParameterizedType) field.getGenericType()).getActualTypeArguments()[0];
                     isEntity = true;
                     relation = fieldType.getName();
                     multiple = true;
                 }
 
                 if (isEntity) {
-<<<<<<< HEAD
                     if (multiple && Collection.class.isAssignableFrom(field.getType())) {
                         Collection l = new ArrayList();
                         if (Set.class.isAssignableFrom(field.getType())) {
                             l = new HashSet();
-=======
-                    if (multiple) {
-                        Collection<Object> l = new ArrayList<Object>();
-                        if (field.getType().isAssignableFrom(Set.class)) {
-                            l = new HashSet<Object>();
->>>>>>> a73c9e91
                         }
                         String[] ids = params.get(name + "." + field.getName() + "@id");
                         if(ids == null) {
@@ -129,8 +119,8 @@
                             q.setParameter(1, Binder.directBind(ids[0], findKeyType(Play.classloader.loadClass(relation))));
                             Object to = q.getSingleResult();
                             bw.set(field.getName(), o, to);
-                        } else {
-                            bw.set(field.getName(), o, null);
+                        } else if(ids != null && ids.length > 0 && ids[0].equals("")) {
+                            bw.set(field.getName(), o , null);
                         }
                     }
                 }
@@ -162,7 +152,6 @@
     /**
      * store (ie insert) the entity.
      */
-    @SuppressWarnings("unchecked")
     public <T extends JPASupport> T save() {
         if (!em().contains(this)) {
             em().persist(this);
@@ -238,7 +227,7 @@
                     }
                     if (value instanceof PersistentCollection) {
                         if (((PersistentCollection) value).wasInitialized()) {
-                            for (Object o : (Collection<?>) value) {
+                            for (Object o : (Collection) value) {
                                 if (o instanceof JPASupport) {
                                     ((JPASupport) o).saveAndCascade(willBeSaved);
                                 }
@@ -275,7 +264,6 @@
     /**
      * Refresh the entity state.
      */
-    @SuppressWarnings("unchecked")
     public <T extends JPASupport> T refresh() {
         em().refresh(this);
         return (T) this;
@@ -284,7 +272,6 @@
     /**
      * Merge this object to obtain a managed entity (usefull when the object comes from the Cache).
      */
-    @SuppressWarnings("unchecked")
     public <T extends JPASupport> T merge() {
         return (T) em().merge(this);
     }
@@ -293,7 +280,6 @@
      * Delete the entity.
      * @return The deleted entity.
      */
-    @SuppressWarnings("unchecked")
     public <T extends JPASupport> T delete() {
         try {
             avoidCascadeSaveLoops.set(new ArrayList<JPASupport>());
@@ -506,7 +492,6 @@
         /**
          * Try first();
          */
-        @SuppressWarnings("unchecked")
         @Deprecated
         public <T> T one() {
             try {
@@ -520,7 +505,6 @@
             }
         }
 
-        @SuppressWarnings("unchecked")
         public <T> T first() {
             return (T) one();
         }
@@ -542,7 +526,6 @@
         /**
          * Try fetch();
          */
-        @SuppressWarnings("unchecked")
         @Deprecated
         public <T> List<T> all() {
             try {
@@ -565,7 +548,6 @@
          * @param max Max results to fetch
          * @return A list of entities
          */
-        @SuppressWarnings("unchecked")
         public <T> List<T> fetch(int max) {
             try {
                 query.setMaxResults(max);
@@ -588,7 +570,6 @@
         /**
          * Try fetch(page, length);
          */
-        @SuppressWarnings("unchecked")
         @Deprecated
         public <T> List<T> page(int page, int length) {
             if (page < 1) {
@@ -651,7 +632,7 @@
     // More utils
     public static Object findKey(Object entity) {
         try {
-            Class<?> c = entity.getClass();
+            Class c = entity.getClass();
             while (!c.equals(Object.class)) {
                 for (Field field : c.getDeclaredFields()) {
                     if (field.isAnnotationPresent(Id.class)) {
@@ -667,7 +648,7 @@
         return null;
     }
 
-    public static Class<?> findKeyType(Class<?> c) {
+    public static Class findKeyType(Class c) {
         try {
             while (!c.equals(Object.class)) {
                 for (Field field : c.getDeclaredFields()) {
