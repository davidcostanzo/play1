package play.db.jpa;

import java.io.File;
import java.io.Serializable;
import java.lang.reflect.Field;
import java.lang.reflect.Modifier;
import java.lang.reflect.ParameterizedType;
import java.util.ArrayList;
import java.util.Arrays;
import java.util.Collection;
import java.util.Collections;
import java.util.HashSet;
import java.util.List;
import java.util.Map;
import java.util.Set;
import javax.persistence.CascadeType;
import javax.persistence.EntityManager;
import javax.persistence.FlushModeType;
import javax.persistence.Id;
import javax.persistence.ManyToMany;
import javax.persistence.ManyToOne;
import javax.persistence.MappedSuperclass;
import javax.persistence.NoResultException;
import javax.persistence.OneToMany;
import javax.persistence.OneToOne;
import javax.persistence.PersistenceException;
import javax.persistence.PostLoad;
import javax.persistence.PostPersist;
import javax.persistence.PostUpdate;
import javax.persistence.Query;
import org.hibernate.Session;
import org.hibernate.collection.PersistentCollection;
import org.hibernate.collection.PersistentMap;
import org.hibernate.ejb.HibernateEntityManager;
import org.hibernate.exception.GenericJDBCException;
import org.hibernate.proxy.HibernateProxy;
import play.Play;
import play.PlayPlugin;
import play.data.binding.BeanWrapper;
import play.data.binding.Binder;
import play.data.validation.Validation;
import play.exceptions.UnexpectedException;
import play.mvc.Scope.Params;
import ch.lambdaj.function.closure.Closure;
import java.lang.annotation.Annotation;
import java.lang.reflect.Constructor;
import static ch.lambdaj.Lambda.closure;

/**
 * A super class for JPA entities 
 */
@MappedSuperclass
public class JPASupport implements Serializable {
    
    // Trunk
    
    public static <T> void forEach(Iterable<T> objects) {
        Closure closure = closure();
        for(T o: objects) {
            closure.apply(o);
        }
    }
    
    //

    public transient boolean willBeSaved = false;

    public static <T extends JPASupport> T create(Class type, String name, Map<String, String[]> params, Annotation[] annotations) {
        try {
            Constructor c = type.getDeclaredConstructor();
            c.setAccessible(true);
            Object model = c.newInstance();
            return (T) edit(model, name, params, annotations);
        } catch (Exception e) {
            throw new RuntimeException(e);
        }
    }

    public <T extends JPASupport> T edit(String name, Params params) {
        return (T) edit(this, name, params.all(), null);
    }

    public static <T extends JPASupport> T edit(Object o, String name, Map<String, String[]> params, Annotation[] annotations) {
        try {
            BeanWrapper bw = new BeanWrapper(o.getClass());
            // Start with relations
            Set<Field> fields = new HashSet<Field>();
            Class clazz = o.getClass();
            while (!clazz.equals(JPASupport.class)) {
                Collections.addAll(fields, clazz.getDeclaredFields());
                clazz = clazz.getSuperclass();
            }
            for (Field field : fields) {
                boolean isEntity = false;
                String relation = null;
                boolean multiple = false;
                //
                if (field.isAnnotationPresent(OneToOne.class) || field.isAnnotationPresent(ManyToOne.class)) {
                    isEntity = true;
                    relation = field.getType().getName();
                }
                if (field.isAnnotationPresent(OneToMany.class) || field.isAnnotationPresent(ManyToMany.class)) {
                    Class fieldType = (Class) ((ParameterizedType) field.getGenericType()).getActualTypeArguments()[0];
                    isEntity = true;
                    relation = fieldType.getName();
                    multiple = true;
                }

                if (isEntity) {
                    if (multiple && Collection.class.isAssignableFrom(field.getType())) {
                        Collection l = new ArrayList();
                        if (Set.class.isAssignableFrom(field.getType())) {
                            l = new HashSet();
                        }
                        String[] ids = params.get(name + "." + field.getName() + "@id");
                        if(ids == null) {
                            ids = params.get(name + "." + field.getName() + ".id");
                        }
                        if (ids != null) {
                            params.remove(name + "." + field.getName() + ".id");
                            params.remove(name + "." + field.getName() + "@id");
                            for (String _id : ids) {
                                if (_id.equals("")) {
                                    continue;
                                }
                                Query q = JPA.em().createQuery("from " + relation + " where id = ?");
                                // TODO: I think we need two type of direct bind -> primitive and object binder
                                q.setParameter(1, Binder.directBind(null, _id, findKeyType(Play.classloader.loadClass(relation))));

                                try {
                                    l.add(q.getSingleResult());
                                } catch(NoResultException e) {
                                    Validation.addError(name+"."+field.getName(), "validation.notFound", _id);
                                }
                            }
                            bw.set(field.getName(), o, l);
                        }                        
                    } else {
                        String[] ids = params.get(name + "." + field.getName() + "@id");
                        if(ids == null) {
                            ids = params.get(name + "." + field.getName() + ".id");
                        }
                        if (ids != null && ids.length > 0 && !ids[0].equals("")) {
                            params.remove(name + "." + field.getName() + ".id");
                            params.remove(name + "." + field.getName() + "@id");
                            Query q = JPA.em().createQuery("from " + relation + " where id = ?");
                            // TODO: I think we need two type of direct bind -> primitive and object binder
                            q.setParameter(1, Binder.directBind(null, ids[0], findKeyType(Play.classloader.loadClass(relation))));
                            try {
                                Object to = q.getSingleResult();
                                bw.set(field.getName(), o, to);
                            } catch(NoResultException e) {
                                Validation.addError(name+"."+field.getName(), "validation.notFound", ids[0]);
                            }                            
                        } else if(ids != null && ids.length > 0 && ids[0].equals("")) {
                            bw.set(field.getName(), o , null);
                            params.remove(name + "." + field.getName() + ".id");
                            params.remove(name + "." + field.getName() + "@id");
                        }
                    }
                }
                if (field.getType().equals(FileAttachment.class)) {
                    FileAttachment fileAttachment = ((FileAttachment) field.get(o));
                    if (fileAttachment == null) {
                        fileAttachment = new FileAttachment(o, field.getName());
                        bw.set(field.getName(), o, fileAttachment);
                    }
                    // TODO: I think we need to type of direct bind -> primitive and object binder
                    File file = Params.current().get(null, name + "." + field.getName(), File.class);
                    if (file != null && file.exists() && file.length() > 0) {
<<<<<<< HEAD
                        params.remove(name + "." + field.getName());
                        fileAttachment.set(Params.current().get(null, name + "." + field.getName(), File.class));
=======
                        fileAttachment.set(Params.current().get(name + "." + field.getName(), File.class));
>>>>>>> a0c471bc
                        fileAttachment.filename = file.getName();
                    } else {
                        // TODO: I think we need to type of direct bind -> primitive and object binder
                        String df = Params.current().get(null, name + "." + field.getName() + "_delete_", String.class);
                        if (df != null && df.equals("true")) {
                            fileAttachment.delete();
                            bw.set(field.getName(), o, null);
                        }
                    }
                    params.remove(name + "." + field.getName());
                }
            }
            // Then bind
            bw.bind(name, o.getClass(), params, "", o, annotations);
            
            return (T) o;
        } catch (Exception e) {
            throw new UnexpectedException(e);
        }
    }

    /**
     * store (ie insert) the entity.
     */
    public <T extends JPASupport> T save() {
        if (!em().contains(this)) {
            em().persist(this);
            PlayPlugin.postEvent("JPASupport.objectPersisted", this);
        }
        avoidCascadeSaveLoops.set(new ArrayList<JPASupport>());
        try {
            saveAndCascade(true);
        } finally {
            avoidCascadeSaveLoops.get().clear();
        }
        try {
            em().flush();
        } catch (PersistenceException e) {
            if (e.getCause() instanceof GenericJDBCException) {
                throw new PersistenceException(((GenericJDBCException) e.getCause()).getSQL());
            } else {
                throw e;
            }
        }
        avoidCascadeSaveLoops.set(new ArrayList<JPASupport>());
        try {
            saveAndCascade(false);
        } finally {
            avoidCascadeSaveLoops.get().clear();
        }
        return (T) this;
    }
    static transient ThreadLocal<List<JPASupport>> avoidCascadeSaveLoops = new ThreadLocal<List<JPASupport>>();

    private void saveAndCascade(boolean willBeSaved) {
        this.willBeSaved = willBeSaved;
        if (avoidCascadeSaveLoops.get().contains(this)) {
            return;
        } else {
            avoidCascadeSaveLoops.get().add(this);
            PlayPlugin.postEvent("JPASupport.objectUpdated", this);
        }
        // Cascade save
        try {
            for (Field field : this.getClass().getDeclaredFields()) {
                field.setAccessible(true);
                if (Modifier.isTransient(field.getModifiers())) {
                    continue;
                }
                boolean doCascade = false;
                if (field.isAnnotationPresent(OneToOne.class)) {
                    doCascade = cascadeAll(field.getAnnotation(OneToOne.class).cascade());
                }
                if (field.isAnnotationPresent(OneToMany.class)) {
                    doCascade = cascadeAll(field.getAnnotation(OneToMany.class).cascade());
                }
                if (field.isAnnotationPresent(ManyToOne.class)) {
                    doCascade = cascadeAll(field.getAnnotation(ManyToOne.class).cascade());
                }
                if (field.isAnnotationPresent(ManyToMany.class)) {
                    doCascade = cascadeAll(field.getAnnotation(ManyToMany.class).cascade());
                }
                if (doCascade) {
                    Object value = field.get(this);
                    if (value == null) {
                        continue;
                    }
                    if (value instanceof PersistentMap) {
                        if (((PersistentMap) value).wasInitialized()) {
                            for (Object o : ((Map) value).values()) {
                                if (o instanceof JPASupport) {
                                    ((JPASupport) o).saveAndCascade(willBeSaved);
                                }
                            }
                        }
                        continue;
                    }
                    if (value instanceof PersistentCollection) {
                        if (((PersistentCollection) value).wasInitialized()) {
                            for (Object o : (Collection) value) {
                                if (o instanceof JPASupport) {
                                    ((JPASupport) o).saveAndCascade(willBeSaved);
                                }
                            }
                        }
                        continue;
                    }
                    if (value instanceof HibernateProxy && value instanceof JPASupport) {
                        if (!((HibernateProxy) value).getHibernateLazyInitializer().isUninitialized()) {
                            ((JPASupport) ((HibernateProxy) value).getHibernateLazyInitializer().getImplementation()).saveAndCascade(willBeSaved);
                        }
                        continue;
                    }
                    if (value instanceof JPASupport) {
                        ((JPASupport) value).saveAndCascade(willBeSaved);
                        continue;
                    }
                }
            }
        } catch (Exception e) {
            throw new UnexpectedException("During cascading save()", e);
        }
    }

    static boolean cascadeAll(CascadeType[] types) {
        for (CascadeType cascadeType : types) {
            if (cascadeType == CascadeType.ALL || cascadeType == CascadeType.PERSIST) {
                return true;
            }
        }
        return false;
    }

    /**
     * Refresh the entity state.
     */
    public <T extends JPASupport> T refresh() {
        em().refresh(this);
        return (T) this;
    }

    /**
     * Merge this object to obtain a managed entity (usefull when the object comes from the Cache).
     */
    public <T extends JPASupport> T merge() {
        return (T) em().merge(this);
    }

    /**
     * Delete the entity.
     * @return The deleted entity.
     */
    public <T extends JPASupport> T delete() {
        try {
            avoidCascadeSaveLoops.set(new ArrayList<JPASupport>());
            try {
                saveAndCascade(true);
            } finally {
                avoidCascadeSaveLoops.get().clear();
            }
            em().remove(this);
            try {
                em().flush();
            } catch (PersistenceException e) {
                if (e.getCause() instanceof GenericJDBCException) {
                    throw new PersistenceException(((GenericJDBCException) e.getCause()).getSQL());
                } else {
                    throw e;
                }
            }
            avoidCascadeSaveLoops.set(new ArrayList<JPASupport>());
            try {
                saveAndCascade(false);
            } finally {
                avoidCascadeSaveLoops.get().clear();
            }
            PlayPlugin.postEvent("JPASupport.objectDeleted", this);
            return (T) this;
        } catch (PersistenceException e) {
            throw e;
        } catch (Throwable e) {
            throw new RuntimeException(e);
        }
    }

    public static <T extends JPASupport> T create(String name, Params params) {
        throw new UnsupportedOperationException("Please annotate your JPA model with @javax.persistence.Entity annotation.");
    }

    /**
     * Count entities
     * @return number of entities of this class
     */
    public static long count() {
        throw new UnsupportedOperationException("Please annotate your JPA model with @javax.persistence.Entity annotation.");
    }

    /**
     * Count entities with a special query.
     * Example : Long moderatedPosts = Post.count("moderated", true);
     * @param query HQL query or shortcut
     * @param params Params to bind to the query
     * @return A long
     */
    public static long count(String query, Object... params) {
        throw new UnsupportedOperationException("Please annotate your JPA model with @javax.persistence.Entity annotation.");
    }

    /**
     * Find all entities of this type
     */
    public static <T extends JPASupport> List<T> findAll() {
        throw new UnsupportedOperationException("Please annotate your JPA model with @javax.persistence.Entity annotation.");
    }

    /**
     * Find the entity with the corresponding id.
     * @param id The entity id
     * @return The entity
     */
    public static <T extends JPASupport> T findById(Object id) {
        throw new UnsupportedOperationException("Please annotate your JPA model with @javax.persistence.Entity annotation.");
    }

    /**
     * Prepare a query to find entities.
     * @param query HQL query or shortcut
     * @param params Params to bind to the query
     * @return A JPAQuery
     */
    public static JPAQuery find(String query, Object... params) {
        throw new UnsupportedOperationException("Please annotate your JPA model with @javax.persistence.Entity annotation.");
    }

    /**
     * Try all()
     */
    @Deprecated
    public static JPAQuery find() {
        throw new UnsupportedOperationException("Please annotate your JPA model with @javax.persistence.Entity annotation.");
    }

    /**
     * Prepare a query to find *all* entities.
     * @return A JPAQuery
     */
    public static JPAQuery all() {
        throw new UnsupportedOperationException("Please annotate your JPA model with @javax.persistence.Entity annotation.");
    }

    /**
     * Batch delete of entities
     * @param query HQL query or shortcut
     * @param params Params to bind to the query
     * @return Number of entities deleted
     */
    public static int delete(String query, Object... params) {
        throw new UnsupportedOperationException("Please annotate your JPA model with @javax.persistence.Entity annotation.");
    }

    /**
     * Delete all entities
     * @return Number of entities deleted
     */
    public static int deleteAll() {
        throw new UnsupportedOperationException("Please annotate your JPA model with @javax.persistence.Entity annotation.");
    }

    /**
     * find one item matching the parametrized query
     * @param <T>
     * @param query the parametrized query expressed in OQL
     * @param params parameters of the query
     * @return <T> the first item matching the query or null
     */
    @Deprecated
    public static <T extends JPASupport> T findOneBy(String query, Object... params) {
        throw new UnsupportedOperationException("Please annotate your JPA model with @javax.persistence.Entity annotation.");
    }

    /**
     * find all items matching a parametrized query
     * @param <T>
     * @param query the parametrized query expressed in OQL
     * @param params parameters of the query
     * @return a list<T> of items matching the query
     */
    @Deprecated
    public static <T extends JPASupport> List<T> findBy(String query, Object... params) {
        throw new UnsupportedOperationException("Please annotate your JPA model with @javax.persistence.Entity annotation.");
    }

    /**
     * Retrieve the current entityManager
     * @return the current entityManager
     */
    public static EntityManager em() {
        return JPA.em();
    }

    /**
     * Try em();
     */
    @Deprecated
    public static EntityManager getEntityManager() {
        return JPA.em();
    }

    /**
     * JPASupport instances a and b are equals if either <strong>a == b</strong> or a and b have same </strong>{@link #key key} and class</strong>
     * @param other 
     * @return true if equality condition above is verified
     */
    @Override
    public boolean equals(Object other) {
        if (other == null) {
            return false;
        }
        if ((this == other)) {
            return true;
        }
        if (!(this.getClass().equals(other.getClass()))) {
            return false;
        }
        if (this.getEntityId() == null) {
            return false;
        }
        return this.getEntityId().equals(((JPASupport) other).getEntityId());
    }

    @Override
    public int hashCode() {
        if (this.getEntityId() == null) {
            return 0;
        }
        return this.getEntityId().hashCode();
    }

    @Override
    public String toString() {
        return getClass().getSimpleName() + "[" + getEntityId() + "]";
    }

    /**
     * A JPAQuery
     */
    public static class JPAQuery {

        public Query query;
        public String sq;

        public JPAQuery(String sq, Query query) {
            this.query = query;
            this.sq = sq;
        }

        public JPAQuery(Query query) {
            this.query = query;
            this.sq = query.toString();
        }

        /**
         * Try first();
         */
        @Deprecated
        public <T> T one() {
            try {
                List<T> results = query.setMaxResults(1).getResultList();
                if (results.size() == 0) {
                    return null;
                }
                return (T) results.get(0);
            } catch (Exception e) {
                throw new IllegalArgumentException("Error while executing query <strong>" + sq + "</strong>", e);
            }
        }

        public <T> T first() {
            return (T) one();
        }

        /**
         * Bind a JPQL named parameter to the current query.
         */
        public JPAQuery bind(String name, Object param) {
            if (param.getClass().isArray()) {
                param = Arrays.asList((Object[]) param);
            }
            if (param instanceof Integer) {
                param = ((Integer) param).longValue();
            }
            query.setParameter(name, param);
            return this;
        }

        /**
         * Try fetch();
         */
        @Deprecated
        public <T> List<T> all() {
            try {
                return query.getResultList();
            } catch (Exception e) {
                throw new IllegalArgumentException("Error while executing query <strong>" + sq + "</strong>", e);
            }
        }

        /**
         * Retrieve all results of the query
         * @return A list of entities
         */
        public <T> List<T> fetch() {
            return all();
        }

        /**
         * Retrieve results of the query
         * @param max Max results to fetch
         * @return A list of entities
         */
        public <T> List<T> fetch(int max) {
            try {
                query.setMaxResults(max);
                return query.getResultList();
            } catch (Exception e) {
                throw new IllegalArgumentException("Error while executing query <strong>" + sq + "</strong>", e);
            }
        }

        /**
         * Set the position to start
         * @param position Position of the first element
         * @return A new query
         */
        public <T> JPAQuery from(int position) {
            query.setFirstResult(position);
            return this;
        }

        /**
         * Try fetch(page, length);
         */
        @Deprecated
        public <T> List<T> page(int page, int length) {
            if (page < 1) {
                page = 1;
            }
            query.setFirstResult((page - 1) * length);
            query.setMaxResults(length);
            try {
                return query.getResultList();
            } catch (Exception e) {
                throw new IllegalArgumentException("Error while executing query <strong>" + sq + "</strong>", e);
            }
        }

        /**
         * Retrieve a page of result
         * @param page Page number (start at 1)
         * @param length (page length)
         * @return a list of entities
         */
        public <T> List<T> fetch(int page, int length) {
            return page(page, length);
        }
    }

    // File attachments
    public void setupAttachment() {
        for (Field field : getClass().getFields()) {
            if (FileAttachment.class.isAssignableFrom(field.getType())) {
                try {
                    FileAttachment attachment = (FileAttachment) field.get(this);
                    if (attachment != null) {
                        attachment.model = this;
                        attachment.name = field.getName();
                    } else {
                        attachment = new FileAttachment();
                        attachment.model = this;
                        attachment.name = field.getName();
                        field.set(this, attachment);
                    }
                } catch (Exception ex) {
                    throw new UnexpectedException(ex);
                }
            }
        }
    }

    public void saveAttachment() {
        for (Field field : getClass().getFields()) {
            if (field.getType().equals(FileAttachment.class)) {
                try {
                    FileAttachment attachment = (FileAttachment) field.get(this);
                    if (attachment != null) {
                        attachment.model = this;
                        attachment.name = field.getName();
                        attachment.save();
                    }
                } catch (Exception ex) {
                    throw new UnexpectedException(ex);
                }
            }
        }
    }

    // More utils
    public static Object findKey(Object entity) {
        try {
            Class c = entity.getClass();
            while (!c.equals(Object.class)) {
                for (Field field : c.getDeclaredFields()) {
                    if (field.isAnnotationPresent(Id.class)) {
                        field.setAccessible(true);
                        return field.get(entity);
                    }
                }
                c = c.getSuperclass();
            }
        } catch (Exception e) {
            throw new UnexpectedException("Error while determining the object @Id for an object of type " + entity.getClass());
        }
        return null;
    }

    public static Class findKeyType(Class c) {
        try {
            while (!c.equals(Object.class)) {
                for (Field field : c.getDeclaredFields()) {
                    if (field.isAnnotationPresent(Id.class)) {
                        field.setAccessible(true);
                        return field.getType();
                    }
                }
                c = c.getSuperclass();
            }
        } catch (Exception e) {
            throw new UnexpectedException("Error while determining the object @Id for an object of type " + c);
        }
        return null;
    }
    private transient Object key;

    public Object getEntityId() {
        if (key == null) {
            key = findKey(this);
        }
        return key;
    }
    // Events
    @PostLoad
    public void onLoad() {
        setupAttachment();
    }

    @PostPersist
    @PostUpdate
    public void onSave() {
        saveAttachment();
    }

    private Session rawSession() {
        return ((HibernateEntityManager) em()).getSession();
    }

}<|MERGE_RESOLUTION|>--- conflicted
+++ resolved
@@ -168,12 +168,8 @@
                     // TODO: I think we need to type of direct bind -> primitive and object binder
                     File file = Params.current().get(null, name + "." + field.getName(), File.class);
                     if (file != null && file.exists() && file.length() > 0) {
-<<<<<<< HEAD
                         params.remove(name + "." + field.getName());
                         fileAttachment.set(Params.current().get(null, name + "." + field.getName(), File.class));
-=======
-                        fileAttachment.set(Params.current().get(name + "." + field.getName(), File.class));
->>>>>>> a0c471bc
                         fileAttachment.filename = file.getName();
                     } else {
                         // TODO: I think we need to type of direct bind -> primitive and object binder
