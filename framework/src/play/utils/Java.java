package play.utils;

import java.io.ByteArrayInputStream;
import java.io.ByteArrayOutputStream;
import java.io.ObjectInputStream;
import java.io.ObjectOutputStream;
import java.lang.annotation.Annotation;
import java.lang.reflect.Field;
import java.lang.reflect.Method;
import java.lang.reflect.Modifier;
import java.util.ArrayList;
import java.util.HashMap;
import java.util.List;
import java.util.Map;
import java.util.Set;
import java.util.concurrent.FutureTask;
import javassist.ClassPool;
import javassist.CtClass;
import javassist.bytecode.SourceFileAttribute;
import play.Play;
import play.classloading.enhancers.LocalvariablesNamesEnhancer.LocalVariablesNamesTracer;
import play.data.binding.Binder;
import play.exceptions.UnexpectedException;
import play.mvc.After;
import play.mvc.Before;
import play.mvc.Finally;
import play.mvc.With;

/**
 * Java utils
 */
public class Java {

    public static String[] extractInfosFromByteCode(byte[] code) {
        try {
            CtClass ctClass = ClassPool.getDefault().makeClass(new ByteArrayInputStream(code));
            String sourceName = ((SourceFileAttribute) ctClass.getClassFile().getAttribute("SourceFile")).getFileName();
            return new String[] {ctClass.getName(), sourceName};
        } catch (Exception e) {
            throw new UnexpectedException("Cannot read a scala generated class using javassist", e);
        }
    }

    /**
     * Try to discover what is hidden under a FutureTask (hack)
     */
    public static Object extractUnderlyingCallable(FutureTask futureTask) {
        try {
            Field syncField = FutureTask.class.getDeclaredField("sync");
            syncField.setAccessible(true);
            Object sync = syncField.get(futureTask);
            Field callableField = sync.getClass().getDeclaredField("callable");
            callableField.setAccessible(true);
            Object callable = callableField.get(sync);
            if (callable.getClass().getSimpleName().equals("RunnableAdapter")) {
                Field taskField = callable.getClass().getDeclaredField("task");
                taskField.setAccessible(true);
                return taskField.get(callable);
            }
            return callable;
        } catch (Exception e) {
            throw new RuntimeException(e);
        }
    }

    /**
     * Find the first public static method of a controller class
     * @param name The method name
     * @param clazz The class
     * @return The method or null
     */
    public static Method findActionMethod(String name, Class clazz) {
        while (!clazz.getName().equals("java.lang.Object")) {
            for (Method m : clazz.getDeclaredMethods()) {
                if (m.getName().equalsIgnoreCase(name) && Modifier.isPublic(m.getModifiers())) {
                    // Check that it is not an intercepter
                    if (!m.isAnnotationPresent(Before.class) && !m.isAnnotationPresent(After.class) && !m.isAnnotationPresent(Finally.class)) {
                        return m;
                    }
                }
            }
            clazz = clazz.getSuperclass();
        }
        return null;
    }

    /**
     * Invoke a static method
     * @param clazz The class
     * @param method The method name
     * @return The result
     * @throws java.lang.Exception
     */
    public static Object invokeStatic(Class<?> clazz, String method) throws Exception {
        return invokeStatic(clazz, method, new Object[0]);
    }

    public static Object invokeStatic(String clazz, String method) throws Exception {
        return invokeStatic(Play.classloader.loadClass(clazz), method, new Object[0]);
    }

    /**
     * Invoke a static method with args
     * @param clazz The class
     * @param method The method name
     * @param args Arguments
     * @return The result
     * @throws java.lang.Exception
     */
    public static Object invokeStatic(Class<?> clazz, String method, Object... args) throws Exception {
        Class[] types = new Class[args.length];
        for (int i = 0; i < args.length; i++) {
            types[i] = args[i].getClass();
        }
        Method m = clazz.getDeclaredMethod(method, types);
        m.setAccessible(true);
        return m.invoke(null, args);
    }

    public static Object invokeStaticOrParent(Class<?> clazz, String method, Object... args) throws Exception {
        Class[] types = new Class[args.length];
        for (int i = 0; i < args.length; i++) {
            types[i] = args[i].getClass();
        }
        Method m = null;
        while (!clazz.equals(Object.class) && m == null) {
            try {
                m = clazz.getDeclaredMethod(method, types);
            } catch (Exception e) {
                clazz = clazz.getSuperclass();
            }
        }
        if (m != null) {
            m.setAccessible(true);
            if(Modifier.isStatic(m.getModifiers())) {
                return m.invoke(null, args);
            } else {
                Object instance = m.getDeclaringClass().getDeclaredField("MODULE$").get(null);
                return m.invoke(instance, args);
            }
        }
        throw new NoSuchMethodException(method);
    }

    public static Object invokeStatic(Method method, Map<String, String[]> args) throws Exception {
        return method.invoke(null, prepareArgs(method, args));
    }

    public static Object invokeStatic(Method method, Object[] args) throws Exception {
        return method.invoke(null, args);
    }

    static Object[] prepareArgs(Method method, Map<String, String[]> args) throws Exception {
        String[] paramsNames = parameterNames(method);
        if (paramsNames == null && method.getParameterTypes().length > 0) {
            throw new UnexpectedException("Parameter names not found for method " + method);
        }
        Object[] rArgs = new Object[method.getParameterTypes().length];
        for (int i = 0; i < method.getParameterTypes().length; i++) {
            rArgs[i] = Binder.bind(paramsNames[i], method.getParameterTypes()[i], method.getGenericParameterTypes()[i], method.getParameterAnnotations()[i], args);
        }
        return rArgs;
    }

    /**
     * Retrieve parameter names of a method
     */
    public static String[] parameterNames(Method method) throws Exception {
        try {
            return (String[]) method.getDeclaringClass().getDeclaredField("$" + method.getName() + LocalVariablesNamesTracer.computeMethodHash(method.getParameterTypes())).get(null);
        } catch (Exception e) {
            throw new UnexpectedException("Cannot read parameter names for " + method);
        }
    }

    public static String rawMethodSignature(Method method) {
        StringBuilder sig = new StringBuilder();
        sig.append(method.getDeclaringClass().getName());
        sig.append(".");
        sig.append(method.getName());
        sig.append('(');
        for (Class clazz : method.getParameterTypes()) {
            sig.append(rawJavaType(clazz));
        }
        sig.append(")");
        sig.append(rawJavaType(method.getReturnType()));
        return sig.toString();
    }

    public static String rawJavaType(Class clazz) {
        if (clazz.getName().equals("void")) {
            return "V";
        }
        if (clazz.getName().equals("boolean")) {
            return "Z";
        }
        if (clazz.getName().equals("byte")) {
            return "B";
        }
        if (clazz.getName().equals("char")) {
            return "C";
        }
        if (clazz.getName().equals("double")) {
            return "D";
        }
        if (clazz.getName().equals("float")) {
            return "F";
        }
        if (clazz.getName().equals("int")) {
            return "I";
        }
        if (clazz.getName().equals("long")) {
            return "J";
        }
        if (clazz.getName().equals("short")) {
            return "S";
        }
        if (clazz.getName().startsWith("[")) {
            return clazz.getName().replace('.', '/');
        }
        return "L" + (clazz.getName().replace('.', '/')) + ";";
    }

    /**
     * Find all annotated method from a class
     * @param clazz The class
     * @param annotationType The annotation class
     * @return A list of method object
     */
<<<<<<< HEAD
    public static List<Method> findAllAnnotatedMethods(Class clazz, Class<? extends Annotation> annotationType) {
=======
    public static List<Method> findAllAnnotatedMethods(Class<?> clazz, Class<? extends Annotation> annotationType) {
>>>>>>> 1b3fe354
        List<Method> methods = new ArrayList<Method>();
        // Clazz can be null if we are looking at an interface / annotation
        while (clazz != null && !clazz.equals(Object.class)) {
            for (Method method : clazz.getDeclaredMethods()) {
                if (method.isAnnotationPresent(annotationType)) {
                    methods.add(method);
                }
            }
            if (clazz.isAnnotationPresent(With.class)) {
                for (Class withClass : ((With) clazz.getAnnotation(With.class)).value()) {
                    methods.addAll(findAllAnnotatedMethods(withClass, annotationType));
                }
            }
            clazz = clazz.getSuperclass();
        }
        return methods;
    }

   /**
     * Find all annotated method from a class
     * @param classes The classes
     * @param annotationType The annotation class
     * @return A list of method object
     */
    public static List<Method> findAllAnnotatedMethods(List<Class> classes, Class<? extends Annotation> annotationType) {
        List<Method> methods = new ArrayList<Method>();
        for (Class clazz : classes) {
            methods.addAll(findAllAnnotatedMethods(clazz, annotationType));
        }
        return methods;
    }

    public static void findAllFields(Class clazz, Set<Field> found) {
        Field[] fields = clazz.getDeclaredFields();
        for (int i = 0; i < fields.length; i++) {
            found.add(fields[i]);
        }
        Class sClazz = clazz.getSuperclass();
        if (sClazz != null && sClazz != Object.class) {
            findAllFields(sClazz, found);
        }
    }

     
    /** cache */
    private static Map<Field, FieldWrapper> wrappers = new HashMap<Field, FieldWrapper>();

    public static FieldWrapper getFieldWrapper(Field field) {
        if (wrappers.get(field) == null) {
            FieldWrapper fw = new FieldWrapper(field);
            play.Logger.trace("caching %s", fw);
            wrappers.put(field, fw);
        }
        return wrappers.get(field);
    }

    public static byte[] serialize(Object o) throws Exception {
        ByteArrayOutputStream baos = new ByteArrayOutputStream();
        ObjectOutputStream oo = new ObjectOutputStream(baos);
        oo.writeObject(o);
        oo.flush();
        oo.close();
        return baos.toByteArray();
    }

    public static Object deserialize(byte[] b) throws Exception {
        ByteArrayInputStream bais = new ByteArrayInputStream(b);
        ObjectInputStream oi = new ObjectInputStream(bais);
        return oi.readObject();
    }

    /**
     * Field accessor
     * set and get value for a property, using the getter/setter when it exists or direct access otherwise.
     * final, native or static properties are safely ignored
     */
    public static class FieldWrapper {

        final static int unwritableModifiers = Modifier.FINAL | Modifier.NATIVE | Modifier.STATIC;
        private Method setter;
        private Method getter;
        private Field field;
        private boolean writable;
        private boolean accessible;

        private FieldWrapper(Method setter, Method getter) {
            this.setter = setter;
            this.getter = getter;
        }

        private FieldWrapper(Field field) {
            this.field = field;
            accessible = field.isAccessible();
            writable = ((field.getModifiers() & unwritableModifiers) == 0);
            String property = field.getName();
            try {
                String setterMethod = "set" + property.substring(0, 1).toUpperCase() + property.substring(1);
                setter = field.getDeclaringClass().getMethod(setterMethod, field.getType());
            } catch (Exception ex) {
            }
            try {
                String getterMethod = "get" + property.substring(0, 1).toUpperCase() + property.substring(1);
                getter = field.getDeclaringClass().getMethod(getterMethod);
            } catch (Exception ex) {
            }
        }

        public boolean isModifiable() {
            return writable;
        }

        public void setValue(Object instance, Object value) {
            if (!writable) {
                return;
            }
            try {
                if (setter != null) {
                    play.Logger.trace("invoke setter %s on %s with value %s", setter, instance, value);
                    setter.invoke(instance, value);
                } else {
                    if (!accessible) {
                        field.setAccessible(true);
                    }
                    play.Logger.trace("field.set(%s, %s)", instance, value);
                    field.set(instance, value);
                    if (!accessible) {
                        field.setAccessible(accessible);
                    }
                }
            } catch (Exception ex) {
                play.Logger.info("ERROR: when setting value for field %s - %s", field, ex);
            }
        }

        public Object getValue(Object instance) {
            try {
                if (getter != null) {
                    return getter.invoke(instance);
                } else {
                    return field.get(instance);
                }
            } catch (Exception ex) {
                play.Logger.info("ERROR: when getting value for field %s - %s", field, ex);
            }
            return null;
        }

        @Override
        public String toString() {
            return "FieldWrapper (" + (writable ? "RW" : "R ") + ") for " + field;
        }
    }

}<|MERGE_RESOLUTION|>--- conflicted
+++ resolved
@@ -227,11 +227,7 @@
      * @param annotationType The annotation class
      * @return A list of method object
      */
-<<<<<<< HEAD
-    public static List<Method> findAllAnnotatedMethods(Class clazz, Class<? extends Annotation> annotationType) {
-=======
     public static List<Method> findAllAnnotatedMethods(Class<?> clazz, Class<? extends Annotation> annotationType) {
->>>>>>> 1b3fe354
         List<Method> methods = new ArrayList<Method>();
         // Clazz can be null if we are looking at an interface / annotation
         while (clazz != null && !clazz.equals(Object.class)) {
