package play.vfs;

import java.io.File;
import java.io.IOException;
import java.io.InputStream;
<<<<<<< HEAD
import java.io.OutputStream;
=======
import java.nio.channels.Channel;
import java.nio.channels.Channels;
>>>>>>> 5c43deea
import java.util.ArrayList;
import java.util.Enumeration;
import java.util.List;
import java.util.zip.ZipEntry;
import java.util.zip.ZipFile;
import java.util.zip.ZipInputStream;
import play.exceptions.UnexpectedException;

public class ZFile extends VirtualFile {

    public ZipFile zip;
    public List<ZFile> childs = new ArrayList<ZFile>();
    public ZipEntry entry = null;
    public String name = "";
    public String fullPath = "";

    public ZFile(File fl) throws IOException {
        zip = new ZipFile(fl);
        Enumeration entries = zip.entries();
        while (entries.hasMoreElements()) {
            ZipEntry entry = (ZipEntry) entries.nextElement();
            ZFile zf = getOrCreate(entry.getName());
            zf.zip = zip;
            zf.entry = entry;
            zf.fullPath = entry.getName();
        }
    }

    private ZFile getOrCreate(String name) {
        String tmp = name;
        if (tmp.endsWith("/")) {
            tmp = tmp.substring(0, tmp.length() - 1);
        }
        String[] path = name.split("/");
        ZFile root = this;
        for (int i = 0; i < path.length; i++) {
            String part = path[i];
            ZFile newRoot = null;
            for (ZFile fl : root.childs) {
                if (fl.name.equals(part)) {
                    newRoot = fl;
                    break;
                }
            }
            if (newRoot != null) {
                root = newRoot;
            } else {
                ZFile zf = new ZFile(zip);
                zf.name = part;
                root.childs.add(zf);
                root = zf;
            }
        }
        return root;
    }

    private ZFile(ZipFile zip) {
        this.zip = zip;
    }

    public VirtualFile child(String name) {
        String tmp = name;
        if (tmp.endsWith("/")) {
            tmp = tmp.substring(0, tmp.length() - 1);
        }
        String[] path = name.split("/");
        ZFile root = this;
        for (int i = 0; i < path.length; i++) {
            String part = path[i];
            ZFile newRoot = null;
            for (ZFile fl : root.childs) {
                if (fl.name.equals(part)) {
                    newRoot = fl;
                    break;
                }
            }
            if (newRoot != null) {
                root = newRoot;
            } else {
                return new ZFile(zip);
            }
        }
        return root;
    }

    public boolean exists() {
        return entry != null ? true : false;
    }

    public String getName() {
        return name;
    }

    public InputStream inputstream() {
        try {
            return zip.getInputStream(entry);
        } catch (IOException e) {
            throw new UnexpectedException(e);
        }
    }

    public OutputStream outputstream() {
        throw new UnsupportedOperationException("Not supported for ZFile.");
    }

    public boolean isDirectory() {
        return entry != null ? entry.isDirectory() : true;
    }

    public Long lastModified() {
        return 0L;
    }

    public long length() {
        return (entry != null && !entry.isDirectory()) ? entry.getSize() : -1;
    }

    @SuppressWarnings("unchecked")
    public List<VirtualFile> list() {
        return (List) childs;
    }

    public String relativePath() {
        return fullPath;
    }

	public Channel channel() {
		return Channels.newChannel(inputstream());
	}
}<|MERGE_RESOLUTION|>--- conflicted
+++ resolved
@@ -3,18 +3,14 @@
 import java.io.File;
 import java.io.IOException;
 import java.io.InputStream;
-<<<<<<< HEAD
 import java.io.OutputStream;
-=======
 import java.nio.channels.Channel;
 import java.nio.channels.Channels;
->>>>>>> 5c43deea
 import java.util.ArrayList;
 import java.util.Enumeration;
 import java.util.List;
 import java.util.zip.ZipEntry;
 import java.util.zip.ZipFile;
-import java.util.zip.ZipInputStream;
 import play.exceptions.UnexpectedException;
 
 public class ZFile extends VirtualFile {
@@ -29,11 +25,11 @@
         zip = new ZipFile(fl);
         Enumeration entries = zip.entries();
         while (entries.hasMoreElements()) {
-            ZipEntry entry = (ZipEntry) entries.nextElement();
-            ZFile zf = getOrCreate(entry.getName());
+            ZipEntry lentry = (ZipEntry) entries.nextElement();
+            ZFile zf = getOrCreate(lentry.getName());
             zf.zip = zip;
-            zf.entry = entry;
-            zf.fullPath = entry.getName();
+            zf.entry = lentry;
+            zf.fullPath = lentry.getName();
         }
     }
 
@@ -135,7 +131,7 @@
         return fullPath;
     }
 
-	public Channel channel() {
-		return Channels.newChannel(inputstream());
-	}
+    public Channel channel() {
+        return Channels.newChannel(inputstream());
+    }
 }