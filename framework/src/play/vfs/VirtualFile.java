--- conflicted
+++ resolved
@@ -3,12 +3,9 @@
 import java.io.File;
 import java.io.IOException;
 import java.io.InputStream;
-<<<<<<< HEAD
 import java.io.OutputStream;
-=======
 import java.nio.channels.Channel;
 import java.util.Collection;
->>>>>>> 5c43deea
 import java.util.List;
 import play.exceptions.UnexpectedException;
 import play.libs.IO;
@@ -26,6 +23,7 @@
     public abstract Long lastModified();
     public abstract long length();
     public abstract Channel channel();
+    
     public static VirtualFile open(String file) {
         return open(new File(file));
     }
@@ -53,7 +51,7 @@
             throw new UnexpectedException(e);
         }
     }
-    
+
     public void write(CharSequence string) {
         try {
             IO.writeContent(string, outputstream());
@@ -78,12 +76,13 @@
     public String toString() {
         return getName();
     }
-    
-    public static VirtualFile search (Collection<VirtualFile> roots, String path) {
-    	for (VirtualFile file : roots) {
-			if (file.child(path).exists()) 
-				return file.child(path);
-		}
-    	return null;
+
+    public static VirtualFile search(Collection<VirtualFile> roots, String path) {
+        for (VirtualFile file : roots) {
+            if (file.child(path).exists()) {
+                return file.child(path);
+            }
+        }
+        return null;
     }
 }