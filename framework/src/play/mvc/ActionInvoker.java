package play.mvc;

import com.jamonapi.Monitor;
import com.jamonapi.MonitorFactory;

import java.io.File;
import java.io.InputStream;
import java.io.ByteArrayInputStream;

import java.lang.reflect.InvocationTargetException;
import java.lang.reflect.Method;
import java.lang.reflect.Modifier;
import java.util.HashMap;
import java.util.List;
import java.util.Map;
import java.util.Collections;
import java.util.Comparator;

import play.Logger;
import play.Play;
import play.PlayPlugin;
import play.mvc.Router.Route;
import play.mvc.results.Result;
import play.classloading.enhancers.ControllersEnhancer.ControllerInstrumentation;
import play.classloading.enhancers.ControllersEnhancer.ControllerSupport;
import play.data.binding.Binder;
import play.data.parsing.UrlEncodedParser;
import play.data.validation.Validation;
import play.exceptions.JavaExecutionException;
import play.exceptions.ActionNotFoundException;
import play.exceptions.PlayException;
import play.exceptions.UnexpectedException;
import play.i18n.Lang;
import play.libs.MimeTypes;
import play.mvc.results.NoResult;
import play.utils.Java;
import play.mvc.results.NotFound;
import play.mvc.results.RenderBinary;
import play.mvc.results.RenderText;
import play.utils.Utils;

/**
 * Invoke an action after an HTTP request.
 */
public class ActionInvoker {

    public static void invoke(Http.Request request, Http.Response response) {
        Monitor monitor = null;
        try {
            if(!Play.started) {
                return;
            }
            
            Http.Request.current.set(request);
            Http.Response.current.set(response);
            
            Scope.Params.current.set(new Scope.Params());
            Scope.RenderArgs.current.set(new Scope.RenderArgs());
            Scope.Session.current.set(Scope.Session.restore());
            Scope.Flash.current.set(Scope.Flash.restore());

            // 1. Route and resolve format if not already done
            if(request.action == null) {
                for (PlayPlugin plugin : Play.plugins) {
                    plugin.routeRequest(request);
                }
                Route route = Router.route(request);
                for (PlayPlugin plugin : Play.plugins) {
                	plugin.onRequestRouting(route);
                }
            }
            request.resolveFormat();

            // 2. Find the action method
            Method actionMethod = null;
            try {
                Object[] ca = getActionMethod(request.action);
                actionMethod = (Method) ca[1];
                request.controller = ((Class) ca[0]).getName().substring(12).replace("$", "");
                request.controllerClass = ((Class) ca[0]);
                request.actionMethod = actionMethod.getName();
                request.action = request.controller + "." + request.actionMethod;
                request.invokedMethod = actionMethod;
            } catch (ActionNotFoundException e) {
                Logger.error(e, "%s action not found", e.getAction());
                throw new NotFound(String.format("%s action not found", e.getAction()));
            }
            
            Logger.trace("------- %s", actionMethod);

            // 3. Prepare request params
            Scope.Params.current().__mergeWith(request.routeArgs);
            // add parameters from the URI query string 
            Scope.Params.current()._mergeWith(UrlEncodedParser.parseQueryString(new ByteArrayInputStream(request.querystring.getBytes("utf-8"))));
            Lang.resolvefrom(request);

            // 4. Easy debugging ...
            if (Play.mode == Play.Mode.DEV) {
                Controller.class.getDeclaredField("params").set(null, Scope.Params.current());
                Controller.class.getDeclaredField("request").set(null, Http.Request.current());
                Controller.class.getDeclaredField("response").set(null, Http.Response.current());
                Controller.class.getDeclaredField("session").set(null, Scope.Session.current());
                Controller.class.getDeclaredField("flash").set(null, Scope.Flash.current());
                Controller.class.getDeclaredField("renderArgs").set(null, Scope.RenderArgs.current());
                Controller.class.getDeclaredField("validation").set(null, Validation.current());
            }

            ControllerInstrumentation.stopActionCall();
            for (PlayPlugin plugin : Play.plugins) {
                plugin.beforeActionInvocation(actionMethod);
            }

            // Monitoring
            monitor = MonitorFactory.start(request.action+"()");
            
            // 5. Invoke the action

            // There is a difference between a get and a post when binding data. The get does not care about validation while
            // the post do.
            try {
                // @Before
                List<Method> befores = Java.findAllAnnotatedMethods(Controller.getControllerClass(), Before.class);
                Collections.sort(befores, new Comparator<Method>() {

                    public int compare(Method m1, Method m2) {
                        Before before1 = m1.getAnnotation(Before.class);
                        Before before2 = m2.getAnnotation(Before.class);
                        return before1.priority() - before2.priority();
                    }
                });
                ControllerInstrumentation.stopActionCall();
                for (Method before : befores) {
                    String[] unless = before.getAnnotation(Before.class).unless();
                    boolean skip = false;
                    for (String un : unless) {
                        if (!un.contains(".")) {
                            un = before.getDeclaringClass().getName().substring(12) + "." + un;
                        }
                        if (un.equals(request.action)) {
                            skip = true;
                            break;
                        }
                    }
                    if (!skip) {
                        before.setAccessible(true);
                        invokeControllerMethod(before, true);
                    }
                }
                // Action
                Result actionResult = null;
                ControllerInstrumentation.initActionCall();
                try {
                    Object o = invokeControllerMethod(actionMethod, true);
                    if(o != null) {
                        if(o instanceof InputStream) {
                            response.setContentTypeIfNotSet("application/octet-stream");
                            throw new RenderBinary((InputStream)o, null ,true);
                        }
                        if(o instanceof File) {
                            response.setContentTypeIfNotSet("application/octet-stream");
                            throw new RenderBinary((File)o);
                        }
                        response.setContentTypeIfNotSet(MimeTypes.getContentType("x."+request.format, "text/plain"));
                        throw new InvocationTargetException(new RenderText(o.toString()));
                    }
                } catch (InvocationTargetException ex) {
                    // It's a Result ? (expected)
                    if (ex.getTargetException() instanceof Result) {
                        actionResult = (Result) ex.getTargetException();
                    } else {
                        // @Catch
                        Object[] args = new Object[] { ex.getTargetException() };
                        List<Method> catches = Java.findAllAnnotatedMethods(Controller.getControllerClass(), Catch.class);
                        Collections.sort(catches, new Comparator<Method>() {

                            public int compare(Method m1, Method m2) {
                                Catch catch1 = m1.getAnnotation(Catch.class);
                                Catch catch2 = m2.getAnnotation(Catch.class);
                                return catch1.priority() - catch2.priority();
                            }
                        });
                        ControllerInstrumentation.stopActionCall();
                        for (Method mCatch : catches) {
                            Class[] exceptions = mCatch.getAnnotation(Catch.class).value();
                            for (Class exception : exceptions) {
                                if (exception.isInstance(args[0])) {
                                    mCatch.setAccessible(true);
                                    invokeControllerMethod(mCatch, false);
                                    break;
                                }
                            }
                        }

                        throw ex;
                    }
                }
                
                // @After
                List<Method> afters = Java.findAllAnnotatedMethods(Controller.getControllerClass(), After.class);
                Collections.sort(afters, new Comparator<Method>() {

                    public int compare(Method m1, Method m2) {
                        After after1 = m1.getAnnotation(After.class);
                        After after2 = m2.getAnnotation(After.class);
                        return after1.priority() - after2.priority();
                    }
                });
                ControllerInstrumentation.stopActionCall();
                for (Method after : afters) {
                    String[] unless = after.getAnnotation(After.class).unless();
                    boolean skip = false;
                    for (String un : unless) {
                        if (!un.contains(".")) {
                            un = after.getDeclaringClass().getName().substring(12) + "." + un;
                        }
                        if (un.equals(request.action)) {
                            skip = true;
                            break;
                        }
                    }
                    if (!skip) {
                        after.setAccessible(true);
                        invokeControllerMethod(after, true);
                    }
                }
                
                monitor.stop();
                monitor = null;
                
                // OK, re-throw the original action result
                if(actionResult != null) {
                    throw actionResult;
                }
                
                throw new NoResult();
                
            } catch (IllegalAccessException ex) {
                throw ex;
            } catch (IllegalArgumentException ex) {
                throw ex;
            } catch (InvocationTargetException ex) {
                // It's a Result ? (expected)
                if (ex.getTargetException() instanceof Result) {
                    throw (Result) ex.getTargetException();
                }
                // Re-throw the enclosed exception
                if (ex.getTargetException() instanceof PlayException) {
                    throw (PlayException) ex.getTargetException();
                }
                StackTraceElement element = PlayException.getInterestingStrackTraceElement(ex.getTargetException());
                if (element != null) {
                    throw new JavaExecutionException(Play.classes.getApplicationClass(element.getClassName()), element.getLineNumber(), ex.getTargetException());
                }
                throw new JavaExecutionException(Http.Request.current().action, ex);
            }


        } catch (Result result) {

            for (PlayPlugin plugin : Play.plugins) {
                plugin.onActionInvocationResult(result);
            }

            // OK there is a result to apply
            // Save session & flash scope now

            Scope.Session.current().save();
            Scope.Flash.current().save();

            result.apply(request, response);

            for (PlayPlugin plugin : Play.plugins) {
                plugin.afterActionInvocation();
            }
            
            // @Finally
            if(Controller.getControllerClass() != null) {
                try {
                    List<Method> allFinally = Java.findAllAnnotatedMethods(Controller.getControllerClass(), Finally.class);
                    Collections.sort(allFinally, new Comparator<Method>() {

                        public int compare(Method m1, Method m2) {
                            Finally finally1 = m1.getAnnotation(Finally.class);
                            Finally finally2 = m2.getAnnotation(Finally.class);
                            return finally1.priority() - finally2.priority();
                        }
                    });
                    ControllerInstrumentation.stopActionCall();
                    for (Method aFinally : allFinally) {
                        String[] unless = aFinally.getAnnotation(Finally.class).unless();
                        boolean skip = false;
                        for (String un : unless) {
                            if (!un.contains(".")) {
                                un = aFinally.getDeclaringClass().getName().substring(12) + "." + un;
                            }
                            if (un.equals(request.action)) {
                                skip = true;
                                break;
                            }
                        }
                        if (!skip) {
                            aFinally.setAccessible(true);
                            invokeControllerMethod(aFinally, false);
                        }
                    }
                } catch(InvocationTargetException ex) {
                    StackTraceElement element = PlayException.getInterestingStrackTraceElement(ex.getTargetException());
                    if (element != null) {
                        throw new JavaExecutionException(Play.classes.getApplicationClass(element.getClassName()), element.getLineNumber(), ex.getTargetException());
                    }
                    throw new JavaExecutionException(Http.Request.current().action, ex);
                } catch(Exception e) {
                    throw new UnexpectedException("Exception while doing @Finally", e);
                }
            }

        } catch (PlayException e) {
            throw e;
        } catch (Exception e) {
            throw new UnexpectedException(e);
        } finally {
            if(monitor != null) {
                monitor.stop();
            }
        }

    }

    public static Object invokeControllerMethod(Method method, boolean withBind) throws Exception {
        if(Modifier.isStatic(method.getModifiers()) && !method.getDeclaringClass().getName().matches("^controllers\\..*\\$class$")) {
            return method.invoke(null, getActionMethodArgs(method, null));
        } else if(Modifier.isStatic(method.getModifiers())) {
            Object[] args = getActionMethodArgs(method, null);
            args[0] = Http.Request.current().controllerClass.getDeclaredField("MODULE$").get(null);
            return method.invoke(null, args);
        } else {
            Object instance = null;
            try {
                instance = method.getDeclaringClass().getDeclaredField("MODULE$").get(null);
            } catch(Exception e) {
                throw new ActionNotFoundException(Http.Request.current().action, e);
            }
            return method.invoke(instance, getActionMethodArgs(method, instance));
        }
        
    }

    public static Object[] getActionMethod(String fullAction) {
        Method actionMethod = null;
        Class controllerClass = null;
        try {
            if (!fullAction.startsWith("controllers.")) {
                fullAction = "controllers." + fullAction;
            }
            String controller = fullAction.substring(0, fullAction.lastIndexOf("."));
            String action = fullAction.substring(fullAction.lastIndexOf(".") + 1);
            controllerClass = Play.classloader.getClassIgnoreCase(controller);
            if(controllerClass == null) {
                throw new ActionNotFoundException(fullAction, new Exception("Controller " + controller + " not found"));
            }
            if(!ControllerSupport.class.isAssignableFrom(controllerClass)) {                
                // Try the scala way
                controllerClass = Play.classloader.getClassIgnoreCase(controller+"$");
                if(!ControllerSupport.class.isAssignableFrom(controllerClass)) {
                    throw new ActionNotFoundException(fullAction, new Exception("class " + controller + " does not extend play.mvc.Controller"));
                }
            }
            actionMethod = Java.findActionMethod(action, controllerClass);
            if (actionMethod == null) {
                throw new ActionNotFoundException(fullAction, new Exception("No method public static void " + action + "() was found in class " + controller));
            }
        } catch (PlayException e) {
            throw e;
        } catch (Exception e) {
            throw new ActionNotFoundException(fullAction, e);
        }
        return new Object[]{controllerClass, actionMethod};
    }
    
    public static Object[] getActionMethodArgs(Method method, Object o) throws Exception {
        String[] paramsNames = Java.parameterNames(method);      
        if (paramsNames == null && method.getParameterTypes().length > 0) {
            throw new UnexpectedException("Parameter names not found for method " + method);
        }
        Object[] rArgs = new Object[method.getParameterTypes().length];
        for (int i = 0; i < method.getParameterTypes().length; i++) {

            Class type = method.getParameterTypes()[i];
            Map<String, String[]> params = new HashMap<String, String[]>();
<<<<<<< HEAD
            if(type.equals(String.class) || Number.class.isAssignableFrom(type) || type.isPrimitive()) {
=======
            if (type.equals(String.class) || Number.class.isAssignableFrom(type) || type.isPrimitive()) {
>>>>>>> 1b3fe354
                params.put(paramsNames[i], Scope.Params.current().getAll(paramsNames[i]));
            } else {
                params.putAll(Scope.Params.current().all());
            }
            Logger.trace("getActionMethodArgs name [" + paramsNames[i] + "] annotation [" + Utils.toString(method.getParameterAnnotations()[i]) + "]");

            rArgs[i] = Binder.bind(paramsNames[i], method.getParameterTypes()[i], method.getGenericParameterTypes()[i], method.getParameterAnnotations()[i], params, o, method, i+1);
        }
        return rArgs;
    }


}<|MERGE_RESOLUTION|>--- conflicted
+++ resolved
@@ -387,11 +387,7 @@
 
             Class type = method.getParameterTypes()[i];
             Map<String, String[]> params = new HashMap<String, String[]>();
-<<<<<<< HEAD
-            if(type.equals(String.class) || Number.class.isAssignableFrom(type) || type.isPrimitive()) {
-=======
             if (type.equals(String.class) || Number.class.isAssignableFrom(type) || type.isPrimitive()) {
->>>>>>> 1b3fe354
                 params.put(paramsNames[i], Scope.Params.current().getAll(paramsNames[i]));
             } else {
                 params.putAll(Scope.Params.current().all());
