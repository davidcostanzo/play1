package play.mvc;

import com.jamonapi.Monitor;
import com.jamonapi.MonitorFactory;
import java.io.ByteArrayInputStream;

import java.io.File;
import java.io.InputStream;
import play.mvc.Router.Route;
import play.mvc.results.Result;
import java.lang.reflect.InvocationTargetException;
import java.lang.reflect.Method;
import java.lang.reflect.Modifier;
import java.util.HashMap;
import java.util.List;

import java.util.Map;
import play.Logger;
import play.Play;
import play.PlayPlugin;
import play.classloading.enhancers.ControllersEnhancer.ControllerInstrumentation;
import play.classloading.enhancers.ControllersEnhancer.ControllerSupport;
import play.data.binding.Binder;
import play.data.parsing.UrlEncodedParser;
import play.data.validation.Validation;
import play.exceptions.JavaExecutionException;
import play.exceptions.ActionNotFoundException;
import play.exceptions.PlayException;
import play.exceptions.UnexpectedException;
import play.i18n.Lang;
import play.libs.MimeTypes;
import play.utils.Java;
import play.mvc.results.NotFound;
import play.mvc.results.Ok;
import play.mvc.results.RenderBinary;
import play.mvc.results.RenderText;

/**
 * Invoke an action after an HTTP request
 */
public class ActionInvoker {

    public static void invoke(Http.Request request, Http.Response response) {
        Monitor monitor = null;
        try {
            if(!Play.started) {
                return;
            }
            
            Http.Request.current.set(request);
            Http.Response.current.set(response);
            
            Scope.Params.current.set(new Scope.Params());
            Scope.RenderArgs.current.set(new Scope.RenderArgs());
            Scope.Session.current.set(Scope.Session.restore());
            Scope.Flash.current.set(Scope.Flash.restore());

            // 1. Route and resolve format if not already done
            if(request.action == null) {
                for (PlayPlugin plugin : Play.plugins) {
                    plugin.routeRequest(request);
                }
                Route route = Router.route(request);
                for (PlayPlugin plugin : Play.plugins) {
                	plugin.onRequestRouting(route);
                }
            }
            request.resolveFormat();

            // 2. Find the action method
            Method actionMethod = null;
            try {
                Object[] ca = getActionMethod(request.action);
                actionMethod = (Method) ca[1];
                request.controller = ((Class) ca[0]).getName().substring(12).replace("$", "");
                request.controllerClass = ((Class) ca[0]);
                request.actionMethod = actionMethod.getName();
                request.action = request.controller + "." + request.actionMethod;
                request.invokedMethod = actionMethod;
            } catch (ActionNotFoundException e) {
                Logger.error(e, "%s action not found", e.getAction());
                throw new NotFound(String.format("%s action not found", e.getAction()));
            }
            
            Logger.trace("------- %s", actionMethod);

            // 3. Prepare request params
            Scope.Params.current().__mergeWith(request.routeArgs);
            // add parameters from the URI query string 
            Scope.Params.current()._mergeWith(UrlEncodedParser.parseQueryString(new ByteArrayInputStream(request.querystring.getBytes("utf-8"))));
            Lang.resolvefrom(request);

            // 4. Easy debugging ...
            if (Play.mode == Play.Mode.DEV) {
                Controller.class.getDeclaredField("params").set(null, Scope.Params.current());
                Controller.class.getDeclaredField("request").set(null, Http.Request.current());
                Controller.class.getDeclaredField("response").set(null, Http.Response.current());
                Controller.class.getDeclaredField("session").set(null, Scope.Session.current());
                Controller.class.getDeclaredField("flash").set(null, Scope.Flash.current());
                Controller.class.getDeclaredField("renderArgs").set(null, Scope.RenderArgs.current());
                Controller.class.getDeclaredField("validation").set(null, Validation.current());
            }
            
            for (PlayPlugin plugin : Play.plugins) {
                plugin.beforeActionInvocation(actionMethod);
            }

            // Monitoring
            monitor = MonitorFactory.start(request.action+"()");
            
            // 5. Invoke the action

            // There is a difference between a get and a post when binding data. The get does not care about validation while
            // the post do.
            try {
                // @Before
                List<Method> befores = Java.findAllAnnotatedMethods(Controller.getControllerClass(), Before.class);
                ControllerInstrumentation.stopActionCall();
                for (Method before : befores) {
                    String[] unless = before.getAnnotation(Before.class).unless();
                    boolean skip = false;
                    for (String un : unless) {
                        if (!un.contains(".")) {
                            un = before.getDeclaringClass().getName().substring(12) + "." + un;
                        }
                        if (un.equals(request.action)) {
                            skip = true;
                            break;
                        }
                    }
                    if (!skip) {
                        before.setAccessible(true);
                        invokeControllerMethod(before, true);
                    }
                }
                // Action
                Result actionResult = null;
                ControllerInstrumentation.initActionCall();
                try {
                    Object o = invokeControllerMethod(actionMethod, true);
                    if(o != null) {
                        if(o instanceof InputStream) {
                            Result.setContentTypeIfNotSet(response, "application/octet-stream");
                            throw new RenderBinary((InputStream)o, null ,true);
                        }
                        if(o instanceof File) {
                            Result.setContentTypeIfNotSet(response, "application/octet-stream");
                            throw new RenderBinary((File)o);
                        }
                        Result.setContentTypeIfNotSet(response, MimeTypes.getContentType("x."+request.format, "text/plain"));
                        throw new InvocationTargetException(new RenderText(o.toString()));
                    }
                } catch (InvocationTargetException ex) {
                    // It's a Result ? (expected)
                    if (ex.getTargetException() instanceof Result) {
                        actionResult = (Result) ex.getTargetException();
                    } else {
                        // @Catch
                        Object[] args = new Object[] { ex.getTargetException() };
                        List<Method> catches = Java.findAllAnnotatedMethods(Controller.getControllerClass(), Catch.class);
                        ControllerInstrumentation.stopActionCall();
                        for (Method mCatch : catches) {
                            Class[] exceptions = mCatch.getAnnotation(Catch.class).value();
                            for (Class exception : exceptions) {
                                if (exception.isInstance(args[0])) {
                                    mCatch.setAccessible(true);
                                    invokeControllerMethod(mCatch, false);
                                    break;
                                }
                            }
                        }

                        throw ex;
                    }
                }
                
                // @After
                List<Method> afters = Java.findAllAnnotatedMethods(Controller.getControllerClass(), After.class);
                ControllerInstrumentation.stopActionCall();
                for (Method after : afters) {
                    String[] unless = after.getAnnotation(After.class).unless();
                    boolean skip = false;
                    for (String un : unless) {
                        if (!un.contains(".")) {
                            un = after.getDeclaringClass().getName().substring(12) + "." + un;
                        }
                        if (un.equals(request.action)) {
                            skip = true;
                            break;
                        }
                    }
                    if (!skip) {
                        after.setAccessible(true);
                        invokeControllerMethod(after, true);
                    }
                }
                
                monitor.stop();
                monitor = null;
                
                // Ok, rethrow the original action result
                if(actionResult != null) {
                    throw actionResult;
                }
                
            } catch (IllegalAccessException ex) {
                throw ex;
            } catch (IllegalArgumentException ex) {
                throw ex;
            } catch (InvocationTargetException ex) {
                // It's a Result ? (expected)
                if (ex.getTargetException() instanceof Result) {
                    throw (Result) ex.getTargetException();
                }
                // Rethrow the enclosed exception
                if (ex.getTargetException() instanceof PlayException) {
                    throw (PlayException) ex.getTargetException();
                }
                StackTraceElement element = PlayException.getInterestingStrackTraceElement(ex.getTargetException());
                if (element != null) {
                    throw new JavaExecutionException(Play.classes.getApplicationClass(element.getClassName()), element.getLineNumber(), ex.getTargetException());
                }
                throw new JavaExecutionException(Http.Request.current().action, ex);
            }


        } catch (Result result) {

            for (PlayPlugin plugin : Play.plugins) {
                plugin.onActionInvocationResult(result);
            }

            // Ok there is a result to apply
            // Save session & flash scope now

            Scope.Session.current().save();
            Scope.Flash.current().save();

            result.apply(request, response);

            for (PlayPlugin plugin : Play.plugins) {
                plugin.afterActionInvocation();
            }
            
            // @Finally
            if(Controller.getControllerClass() != null) {
                try {
                    List<Method> allFinally = Java.findAllAnnotatedMethods(Controller.getControllerClass(), Finally.class);
                    ControllerInstrumentation.stopActionCall();
                    for (Method aFinally : allFinally) {
                        String[] unless = aFinally.getAnnotation(Finally.class).unless();
                        boolean skip = false;
                        for (String un : unless) {
                            if (!un.contains(".")) {
                                un = aFinally.getDeclaringClass().getName().substring(12) + "." + un;
                            }
                            if (un.equals(request.action)) {
                                skip = true;
                                break;
                            }
                        }
                        if (!skip) {
                            aFinally.setAccessible(true);
                            invokeControllerMethod(aFinally, false);
                        }
                    }
                } catch(InvocationTargetException ex) {
                    StackTraceElement element = PlayException.getInterestingStrackTraceElement(ex.getTargetException());
                    if (element != null) {
                        throw new JavaExecutionException(Play.classes.getApplicationClass(element.getClassName()), element.getLineNumber(), ex.getTargetException());
                    }
                    throw new JavaExecutionException(Http.Request.current().action, ex);
                } catch(Exception e) {
                    throw new UnexpectedException("Exception while doing @Finally", e);
                }
            }

        } catch (PlayException e) {
            throw e;
        } catch (Exception e) {
            throw new UnexpectedException(e);
        } finally {
            if(monitor != null) {
                monitor.stop();
            }
        }

    }

    public static Object invokeControllerMethod(Method method, boolean withBind) throws Exception {
        if(Modifier.isStatic(method.getModifiers()) && !method.getDeclaringClass().getName().matches("^controllers\\..*\\$class$")) {
            return method.invoke(null, getActionMethodArgs(method, null));
        } else if(Modifier.isStatic(method.getModifiers())) {
            Object[] args = getActionMethodArgs(method, null);
            args[0] = Http.Request.current().controllerClass.getDeclaredField("MODULE$").get(null);
            return method.invoke(null, args);
        } else {
            Object instance = null;
            try {
                instance = method.getDeclaringClass().getDeclaredField("MODULE$").get(null);
            } catch(Exception e) {
                throw new ActionNotFoundException(Http.Request.current().action, e);
            }
            return method.invoke(instance, getActionMethodArgs(method, instance));
        }
        
    }

    public static Object[] getActionMethod(String fullAction) {
        Method actionMethod = null;
        Class controllerClass = null;
        try {
            if (!fullAction.startsWith("controllers.")) {
                fullAction = "controllers." + fullAction;
            }
            String controller = fullAction.substring(0, fullAction.lastIndexOf("."));
            String action = fullAction.substring(fullAction.lastIndexOf(".") + 1);
            controllerClass = Play.classloader.getClassIgnoreCase(controller);
            if(!ControllerSupport.class.isAssignableFrom(controllerClass)) {                
                // Try the scala way
                controllerClass = Play.classloader.getClassIgnoreCase(controller+"$");
                if(!ControllerSupport.class.isAssignableFrom(controllerClass)) {
                    throw new ActionNotFoundException(fullAction, new Exception("class " + controller + " does not extend play.mvc.Controller"));
                }
            }
            actionMethod = Java.findActionMethod(action, controllerClass);
            if (actionMethod == null) {
                throw new ActionNotFoundException(fullAction, new Exception("No method public static void " + action + "() was found in class " + controller));
            }
        } catch (PlayException e) {
            throw e;
        } catch (Exception e) {
            throw new ActionNotFoundException(fullAction, e);
        }
        return new Object[]{controllerClass, actionMethod};
    }
    
    public static Object[] getActionMethodArgs(Method method, Object o) throws Exception {
        String[] paramsNames = Java.parameterNames(method);      
        if (paramsNames == null && method.getParameterTypes().length > 0) {
            throw new UnexpectedException("Parameter names not found for method " + method);
        }
        Object[] rArgs = new Object[method.getParameterTypes().length];
        for (int i = 0; i < method.getParameterTypes().length; i++) {

            Class type = method.getParameterTypes()[i];
            Map<String, String[]> params = new HashMap();
            if(type.equals(String.class) || Number.class.isAssignableFrom(type) || type.isPrimitive()) {
                params.put(paramsNames[i], Scope.Params.current().getAll(paramsNames[i]));
            } else {
                params.putAll(Scope.Params.current().all());
            }
<<<<<<< HEAD
            rArgs[i] = Binder.bind(paramsNames[i], method.getParameterTypes()[i], method.getGenericParameterTypes()[i], method.getParameterAnnotations()[i], params);
=======
            rArgs[i] = Binder.bind(paramsNames[i], method.getParameterTypes()[i], method.getGenericParameterTypes()[i], params, o, method, i+1);
>>>>>>> fe297b4d
        }
        return rArgs;
    }
}<|MERGE_RESOLUTION|>--- conflicted
+++ resolved
@@ -350,11 +350,7 @@
             } else {
                 params.putAll(Scope.Params.current().all());
             }
-<<<<<<< HEAD
-            rArgs[i] = Binder.bind(paramsNames[i], method.getParameterTypes()[i], method.getGenericParameterTypes()[i], method.getParameterAnnotations()[i], params);
-=======
-            rArgs[i] = Binder.bind(paramsNames[i], method.getParameterTypes()[i], method.getGenericParameterTypes()[i], params, o, method, i+1);
->>>>>>> fe297b4d
+            rArgs[i] = Binder.bind(paramsNames[i], method.getParameterTypes()[i], method.getGenericParameterTypes()[i], method.getParameterAnnotations()[i], params, o, method, i+1);
         }
         return rArgs;
     }
