--- conflicted
+++ resolved
@@ -13,13 +13,10 @@
 public @interface Catch { 
 
     Class[] value() default {};
-<<<<<<< HEAD
-=======
-    
+
     /**
      * Interceptor priority (0 is high priority)
      */
     int priority() default 0;
->>>>>>> 8f583098
 
 }