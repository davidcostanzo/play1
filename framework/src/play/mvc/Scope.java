package play.mvc;

import java.io.IOException;
import java.lang.annotation.Annotation;
import java.net.URLDecoder;
import java.net.URLEncoder;
import java.util.HashMap;
import java.util.Map;
import java.util.regex.Matcher;
import java.util.regex.Pattern;

import org.apache.commons.io.IOUtils;
import play.Logger;
import play.Play;
import play.data.binding.Binder;
import play.data.parsing.DataParser;
import play.data.validation.Validation;
import play.exceptions.UnexpectedException;
import play.libs.Codec;
import play.libs.Crypto;
import play.utils.Utils;

/**
 * All application Scopes
 */
public class Scope {

    public static String COOKIE_PREFIX = Play.configuration.getProperty("application.session.cookie", "PLAY");

    /**
     * Flash scope
     */
    public static class Flash {

        Map<String, String> data = new HashMap<String, String>();
        Map<String, String> out = new HashMap<String, String>();
        static Pattern flashParser = Pattern.compile("\u0000([^:]*):([^\u0000]*)\u0000");

        static Flash restore() {
            try {
                Flash flash = new Flash();
                Http.Cookie cookie = Http.Request.current().cookies.get(COOKIE_PREFIX + "_FLASH");
                if (cookie != null) {
                    String flashData = URLDecoder.decode(cookie.value, "utf-8");
                    Matcher matcher = flashParser.matcher(flashData);
                    while (matcher.find()) {
                        flash.data.put(matcher.group(1), matcher.group(2));
                    }
                }
                return flash;
            } catch (Exception e) {
                throw new UnexpectedException("Flash corrupted", e);
            }
        }

        void save() {
            try {
                StringBuilder flash = new StringBuilder();
                for (String key : out.keySet()) {
                    flash.append("\u0000");
                    flash.append(key);
                    flash.append(":");
                    flash.append(out.get(key));
                    flash.append("\u0000");
                }
                String flashData = URLEncoder.encode(flash.toString(), "utf-8");
                Http.Response.current().setCookie(COOKIE_PREFIX + "_FLASH", flashData);
            } catch (Exception e) {
                throw new UnexpectedException("Flash serializationProblem", e);
            }
        }        // ThreadLocal access

        static ThreadLocal<Flash> current = new ThreadLocal<Flash>();

        public static Flash current() {
            return current.get();
        }

        public void put(String key, String value) {
            if (key.contains(":")) {
                throw new IllegalArgumentException("Character ':' is invalid in a flash key.");
            }
            data.put(key, value);
            out.put(key, value);
        }

        public void put(String key, Object value) {
            if (value == null) {
                put(key, (String) null);
            }
            put(key, value + "");
        }

        public void now(String key, String value) {
            if (key.contains(":")) {
                throw new IllegalArgumentException("Character ':' is invalid in a flash key.");
            }
            data.put(key, value);
        }

        public void error(String value, Object... args) {
            put("error", String.format(value, args));
        }

        public void success(String value, Object... args) {
            put("success", String.format(value, args));
        }

        public void discard(String key) {
            out.remove(key);
        }

        public void discard() {
            out.clear();
        }

        public void keep(String key) {
            if (data.containsKey(key)) {
                out.put(key, data.get(key));
            }
        }

        public void keep() {
            out.putAll(data);
        }

        public String get(String key) {
            return data.get(key);
        }

        public boolean remove(String key) {
            return data.remove(key) != null;
        }

        public void clear() {
            data.clear();
        }

        public boolean contains(String key) {
            return data.containsKey(key);
        }

        public String toString() {
            return data.toString();
        }
    }

    /**
     * Session scope
     */
    public static class Session {

        static Pattern sessionParser = Pattern.compile("\u0000([^:]*):([^\u0000]*)\u0000");

        static Session restore() {
            try {
                Session session = new Session();
                Http.Cookie cookie = Http.Request.current().cookies.get(COOKIE_PREFIX + "_SESSION");
                if (cookie != null && Play.started) {
                    String value = cookie.value;
                    String sign = value.substring(0, value.indexOf("-"));
                    String data = value.substring(value.indexOf("-") + 1);
                    if (sign.equals(Crypto.sign(data, Play.secretKey.getBytes()))) {
                        String sessionData = URLDecoder.decode(data, "utf-8");
                        Matcher matcher = sessionParser.matcher(sessionData);
                        while (matcher.find()) {
                            session.put(matcher.group(1), matcher.group(2));
                        }
                    } else {
                        // SKIP Logger.warn("Corrupted HTTP session from %s", Http.Request.current().remoteAddress);
                    }
                }
                if (!session.contains("___ID")) {
                    session.put("___ID", Codec.UUID());
                }
                return session;
            } catch (Exception e) {
                throw new UnexpectedException("Corrupted HTTP session from " + Http.Request.current().remoteAddress, e);
            }
        }

        Map<String, String> data = new HashMap<String, String>();        // ThreadLocal access
        public static ThreadLocal<Session> current = new ThreadLocal<Session>();

        public static Session current() {
            return current.get();
        }

        public String getId() {
            return data.get("___ID");
        }

        void save() {
            try {
                StringBuilder session = new StringBuilder();
                for (String key : data.keySet()) {
                    session.append("\u0000");
                    session.append(key);
                    session.append(":");
                    session.append(data.get(key));
                    session.append("\u0000");
                }
                String sessionData = URLEncoder.encode(session.toString(), "utf-8");
                String sign = Crypto.sign(sessionData, Play.secretKey.getBytes());
                if (Play.configuration.getProperty("application.session.maxAge") == null) {
                    Http.Response.current().setCookie(COOKIE_PREFIX + "_SESSION", sign + "-" + sessionData);
                } else {
                    Http.Response.current().setCookie(COOKIE_PREFIX + "_SESSION", sign + "-" + sessionData, Play.configuration.getProperty("application.session.maxAge"));
                }
            } catch (Exception e) {
                throw new UnexpectedException("Session serializationProblem", e);
            }
        }

        public void put(String key, String value) {
            if (key.contains(":")) {
                throw new IllegalArgumentException("Character ':' is invalid in a session key.");
            }
            data.put(key, value);
        }

        public void put(String key, Object value) {
            if (value == null) {
                put(key, (String) null);
            }
            put(key, value + "");
        }

        public String get(String key) {
            return data.get(key);
        }

        public boolean remove(String key) {
            return data.remove(key) != null;
        }

        public void remove(String... keys) {
            for (String key : keys) {
                remove(key);
            }
        }

        public void clear() {
            data.clear();
        }

        public boolean contains(String key) {
            return data.containsKey(key);
        }

        @Override
        public String toString() {
            return data.toString();
        }

    }

    /**
     * HTTP params
     */
    public static class Params {
        // ThreadLocal access
        public static ThreadLocal<Params> current = new ThreadLocal<Params>();

        public static Params current() {
            return current.get();
        }

        boolean requestIsParsed;
        private Map<String, String[]> data = new HashMap<String, String[]>();

        public void checkAndParse() {
            if (!requestIsParsed) {
                Http.Request request = Http.Request.current();
                String contentType = request.contentType;
                if (contentType != null) {
                    DataParser dataParser = DataParser.parsers.get(contentType);
                    if (dataParser != null) {
                        _mergeWith(dataParser.parse(request.body));
                    }
                }
                try {
                    request.body.close();
                } catch (Exception e) {
                    e.printStackTrace();
                }
                requestIsParsed = true;
            }
        }

        public void put(String key, String value) {
            data.put(key, new String[]{value});
        }

        public void put(String key, String[] values) {
            data.put(key, values);
        }

        public void remove(String key) {
<<<<<<< HEAD
           data.remove(key);
=======
            data.remove(key);
>>>>>>> 1b3fe354
        }

        public String get(String key) {
            if (!_contains(key)) {
                checkAndParse();
            }
            if (data.containsKey(key)) {
                return data.get(key)[0];
            }
            return null;
        }

        @SuppressWarnings("unchecked")
        public <T> T get(String key, Class<T> type) {
            try {
                // TODO: This is used by the test, but this is not the most convenient.
                return (T) Binder.directBind(null, get(key), type);
            } catch (Exception e) {
                Validation.addError(key, "validation.invalid");
                return null;
            }
        }

        public <T> T get(Annotation[] annotations, String key, Class<T> type) {
            try {
                return (T) Binder.directBind(annotations, get(key), type);
            } catch (Exception e) {
                Validation.addError(key, "validation.invalid");
                return null;
            }
        }

        public boolean _contains(String key) {
            return data.containsKey(key);
        }

        public String[] getAll(String key) {
            if (!_contains(key)) {
                checkAndParse();
            }
            return data.get(key);
        }

        public Map<String, String[]> all() {
            checkAndParse();
            return data;
        }

        public Map<String, String[]> sub(String prefix) {
            checkAndParse();
            Map<String, String[]> result = new HashMap<String, String[]>();
            for (String key : data.keySet()) {
                if (key.startsWith(prefix + ".")) {
                    result.put(key.substring(prefix.length() + 1), data.get(key));
                }
            }
            return result;
        }

        public Map<String, String> allSimple() {
            checkAndParse();
            Map<String, String> result = new HashMap<String, String>();
            for (String key : data.keySet()) {
                result.put(key, data.get(key)[0]);
            }
            return result;
        }

        void _mergeWith(Map<String, String[]> map) {
            for (Map.Entry<String, String[]> entry : map.entrySet()) {
                Utils.Maps.mergeValueInMap(data, entry.getKey(), entry.getValue());
            }
        }

        void __mergeWith(Map<String, String> map) {
            for (Map.Entry<String, String> entry : map.entrySet()) {
                Utils.Maps.mergeValueInMap(data, entry.getKey(), entry.getValue());
            }
        }

        public String urlEncode() {
            checkAndParse();
            StringBuffer ue = new StringBuffer();
            for (String key : data.keySet()) {
                if (key.equals("body")) {
                    continue;
                }
                String[] values = data.get(key);
                for (String value : values) {
                    try {
                        ue.append(URLEncoder.encode(key, "utf-8")).append("=").append(URLEncoder.encode(value, "utf-8")).append("&");
                    } catch (Exception e) {
                        Logger.error(e, "Error (utf-8 ?)");
                    }
                }
            }
            return ue.toString();
        }

        public void flash(String... params) {
            if (params.length == 0) {
                for (String key : all().keySet()) {
                    if (data.get(key).length > 1) {
                        StringBuilder sb = new StringBuilder();
                        boolean coma = false;
                        for (String d : data.get(key)) {
                            if (coma) sb.append(",");
                            sb.append(d);
                            coma = true;
                        }
                        Flash.current().put(key, sb.toString());
                    } else {
                        Flash.current().put(key, get(key));
                    }
                }
            } else {
                for (String key : params) {
                    if (data.get(key).length > 1) {
                        StringBuilder sb = new StringBuilder();
                        boolean coma = false;
                        for (String d : data.get(key)) {
                            if (coma) sb.append(",");
                            sb.append(d);
                            coma = true;
                        }
                        Flash.current().put(key, sb.toString());
                    } else {
                        Flash.current().put(key, get(key));
                    }
                }
            }
        }

        @Override
        public String toString() {
            return data.toString();
        }

    }

    /**
     * Render args (used in template rendering)
     */
    public static class RenderArgs {

        public Map<String, Object> data = new HashMap<String, Object>();        // ThreadLocal access
        public static ThreadLocal<RenderArgs> current = new ThreadLocal<RenderArgs>();

        public static RenderArgs current() {
            return current.get();
        }

        public void put(String key, Object arg) {
            this.data.put(key, arg);
        }

        public Object get(String key) {
            return data.get(key);
        }

        @SuppressWarnings("unchecked")
        public <T> T get(String key, Class<T> clazz) {
            return (T) this.get(key);
        }

        @Override
        public String toString() {
            return data.toString();
        }

    }
}<|MERGE_RESOLUTION|>--- conflicted
+++ resolved
@@ -297,11 +297,7 @@
         }
 
         public void remove(String key) {
-<<<<<<< HEAD
-           data.remove(key);
-=======
             data.remove(key);
->>>>>>> 1b3fe354
         }
 
         public String get(String key) {
