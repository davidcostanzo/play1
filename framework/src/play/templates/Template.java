--- conflicted
+++ resolved
@@ -385,16 +385,8 @@
         }
 
         public String __safe(Object val) {
-<<<<<<< HEAD
             if(val instanceof RawData) {
                 return ((RawData)val).data;
-=======
-            if (!Play.configuration.getProperty("future.escapeInTemplates", "false").equals("true")) {
-                return val.toString();
-            }
-            if (val instanceof RawData) {
-                return ((RawData) val).data;
->>>>>>> 42c0a339
             }
             if (!template.name.endsWith(".html") || TagContext.hasParentTag("verbatim")) {
                 return val.toString();
