--- conflicted
+++ resolved
@@ -50,34 +50,8 @@
         }
     }
 
-<<<<<<< HEAD
     public static Template compile(VirtualFile file) {
 		return compile(new Template(file.relativePath(), file.contentAsString()));
-=======
-    public static Template compile(String key, String source) {
-        try {
-
-            try {
-                extensionsClassnames.clear();
-                List<Class> extensionsClasses = Play.classloader.getAssignableClasses(JavaExtensions.class);
-                for (Class extensionsClass : extensionsClasses) {
-                    extensionsClassnames.add(extensionsClass.getName());
-                }
-            } catch (Throwable e) {
-                //
-            }
-
-            Template template = new Template(key, source);
-            long start = System.currentTimeMillis();
-            new Compiler().hop(template);
-            Logger.trace("%sms to parse template %s", System.currentTimeMillis() - start, key);
-            return template;
-        } catch (PlayException e) {
-            throw e;
-        } catch (Exception e) {
-            throw new UnexpectedException(e);
-        }
->>>>>>> 30d27ce0
     }
 
     public static class Compiler {
