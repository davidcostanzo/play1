package play.templates;

import groovy.lang.Closure;
import java.io.PrintWriter;
import java.lang.reflect.Method;
import java.util.ArrayList;
import java.util.Collections;
import java.util.Comparator;
import java.util.HashMap;
import java.util.List;
import java.util.Map;
import java.util.Stack;
import java.util.regex.Pattern;
import play.Logger;
import play.Play;
import play.PlayPlugin;
import play.vfs.VirtualFile;
import play.exceptions.TemplateCompilationException;
import play.exceptions.PlayException;
import play.exceptions.UnexpectedException;
import play.templates.InlineTags.CALL;

/**
 * The template compiler
 */
public class TemplateCompiler {

    public static List<String> extensionsClassnames = new ArrayList();

    public static Template compile(VirtualFile file) {
        try {

            try {
                extensionsClassnames.clear();
                List<Class> extensionsClasses = Play.classloader.getAssignableClasses(JavaExtensions.class);
                for (Class extensionsClass : extensionsClasses) {
                    extensionsClassnames.add(extensionsClass.getName());
                }
            } catch (Throwable e) {
                //
            }

            String source = file.contentAsString();
            String name = file.relativePath();
            Template template = new Template(name, source);
            long start = System.currentTimeMillis();
            new Compiler().hop(template);
            Logger.trace("%sms to parse template %s", System.currentTimeMillis() - start, name);
            for(PlayPlugin plugin : Play.plugins) {
            	plugin.onTemplateCompilation(template);
            }
            return template;
        } catch (PlayException e) {
            throw e;
        } catch (Exception e) {
            throw new UnexpectedException(e);
        }
    }

<<<<<<< HEAD
	public static Template compile(String key, String source) {
=======
    public static Template compile(String key, String source) {
>>>>>>> ee41be04
        try {

            try {
                extensionsClassnames.clear();
                List<Class> extensionsClasses = Play.classloader.getAssignableClasses(JavaExtensions.class);
                for (Class extensionsClass : extensionsClasses) {
                    extensionsClassnames.add(extensionsClass.getName());
                }
            } catch (Throwable e) {
                //
            }

            Template template = new Template(key, source);
            long start = System.currentTimeMillis();
            new Compiler().hop(template);
            Logger.trace("%sms to parse template %s", System.currentTimeMillis() - start, key);
<<<<<<< HEAD

=======
            for(PlayPlugin plugin : Play.plugins) {
            	plugin.onTemplateCompilation(template);
            }
>>>>>>> ee41be04
            return template;
        } catch (PlayException e) {
            throw e;
        } catch (Exception e) {
            throw new UnexpectedException(e);
        }
    }

    public static class Compiler {

        StringBuilder groovySource = new StringBuilder();
        Template template;
        Parser parser;
        boolean doNextScan = true;
        Parser.Token state;
        Stack<Tag> tagsStack = new Stack<Tag>();
        int tagIndex;
        boolean skipLineBreak;

        static class Tag {

            String name;
            int startLine;
            boolean hasBody;
        }

        void hop(Template template) {
            this.template = template;

            String source = template.source;

            // Static access
            List<String> names = new ArrayList();
            Map<String, String> originalNames = new HashMap<String, String>();
            for (Class clazz : Play.classloader.getAllClasses()) {
                if(clazz.getName().endsWith("$")) {
                    names.add(clazz.getName().substring(0, clazz.getName().length()-1).replace("$", ".")+"$");
                    originalNames.put(clazz.getName().substring(0, clazz.getName().length()-1).replace("$", ".")+"$", clazz.getName());
                } else {
                    names.add(clazz.getName().replace("$", "."));
                    originalNames.put(clazz.getName().replace("$", "."), clazz.getName());
                }
            }
            Collections.sort(names, new Comparator<String>() {

                public int compare(String o1, String o2) {
                    return o2.length() - o1.length();
                }
            });
            for (String cName : names) { // dynamic class binding
                source = source.replaceAll("new " + Pattern.quote(cName) + "(\\([^)]*\\))", "_('" + originalNames.get(cName) + "').newInstance$1");
                source = source.replaceAll("([a-zA-Z0-9.-_$]+)\\s+instanceof\\s+" + Pattern.quote(cName), "_('" + originalNames.get(cName).replace("$", "\\$") + "').isAssignableFrom($1.class)");
                source = source.replaceAll("([^.])" + Pattern.quote(cName) + ".class", "$1_('" + originalNames.get(cName) + "')");
                source = source.replaceAll("([^'\".])" + Pattern.quote(cName) + "([^'\"])", "$1_('" + originalNames.get(cName).replace("$", "\\$") + "')$2");
            }

            this.parser = new Parser(source);

            //int line = 1;
            
            // Class header
            print("class ");
            String className = "Template_" + ((template.name.hashCode()+"").replace("-", "M"));
            print(className);
            println(" extends play.templates.Template.ExecutableTemplate {");
            println("public Object run() { use(play.templates.JavaExtensions) {");
            for (String n : extensionsClassnames) {
                println("use(_('" + n + "')) {");
            }
            
            // Parse
            loop:
            for (;;) {
            	
                if (doNextScan) {
                    state = parser.nextToken();
                } else {
                    doNextScan = true;
                }

                switch (state) {
                    case EOF:
                        break loop;
                    case PLAIN:
                        plain();
                        break;
                    case SCRIPT:
                        script();
                        break;
                    case EXPR:
                        expr();
                        break;
                    case MESSAGE:
                        message();
                        break;
                    case ACTION:
                        action(false);
                        break;
                    case ABS_ACTION:
                        action(true);
                        break;
                    case COMMENT:
                        skipLineBreak = true;
                        break;
                    case START_TAG:
                        startTag();
                        break;
                    case END_TAG:
                        endTag();
                        break;
                }
            }
            
            for (String n : extensionsClassnames) {
                println(" } ");
            }
            println("} }");
            println("}");

            if (!tagsStack.empty()) {
                Tag tag = tagsStack.peek();
                throw new TemplateCompilationException(template, tag.startLine, "#{" + tag.name + "} is not closed.");
            }
            
            
            // Done !            
            template.groovySource = groovySource.toString();

            Logger.trace("%s is compiled to %s", template.name, template.groovySource);

        }

        void plain() {
            String text = parser.getToken().replace("\\", "\\\\").replaceAll("\"", "\\\\\"").replace("$", "\\$");
            if (skipLineBreak && text.startsWith("\n")) {
                text = text.substring(1);
            }
            skipLineBreak = false;
            if (text.indexOf("\n") > -1) {
                String[] lines = text.split("\n", 10000);
                for (int i = 0; i < lines.length; i++) {
                    String line = lines[i];
                    if (line.length() > 0 && (int) line.charAt(line.length() - 1) == 13) {
                        line = line.substring(0, line.length() - 1);
                    }
                    
                    if (i == lines.length - 1 && !text.endsWith("\n")) {
                        print("\tout.print(\"");
                    } else if (i == lines.length - 1 && line.equals("")) {
                        continue;
                    } else {
                        print("\tout.println(\"");
                    }
                    print(line);
                    print("\");");
                    
                    markLine(parser.getLine() + i);
                    println();
                }
            } else {
                print("\tout.print(\"");
                print(text);
                print("\");");
                markLine(parser.getLine());
                println();
            }
        }

        void script() {
            String text = parser.getToken();
            if (text.indexOf("\n") > -1) {
                String[] lines = parser.getToken().split("\n");
                for (int i = 0; i < lines.length; i++) {
                    print(lines[i]);
                    markLine(parser.getLine() + i);
                    println();
                }
            } else {
                print(text);
                markLine(parser.getLine());
                println();
            }
            skipLineBreak = true;
        }

        void expr() {
            String expr = parser.getToken().trim();
            print("\tval=");
            print(expr);
            print(";out.print(val!=null?__safe(val):'')");
            markLine(parser.getLine());
            println();
        }

        void message() {
            String expr = parser.getToken().trim();
            print(";out.print(messages.get(" + expr + "))");
            markLine(parser.getLine());
            println();
        }

        void action(boolean absolute) {
            String action = parser.getToken().trim();
            if (action.trim().matches("^'.+'$")) {
                if (absolute) {
                    print("\tout.print(play.mvc.Http.Request.current().getBase() + play.mvc.Router.reverse(play.Play.getVirtualFile(" + action + ")));");
                } else {
                    print("\tout.print(play.mvc.Router.reverse(play.Play.getVirtualFile(" + action + ")));");
                }
            } else {
                if (!action.endsWith(")")) {
                    action = action + "()";
                }
                if (absolute) {
                    print("\tout.print(play.mvc.Http.Request.current().getBase() + actionBridge." + action + ");");
                } else {
                    print("\tout.print(actionBridge." + action + ");");
                }
            }
            markLine(parser.getLine());
            println();
        }

        void startTag() {
            tagIndex++;
            String tagText = parser.getToken().trim().replaceAll("\n", " ");
            String tagName = "";
            String tagArgs = "";
            boolean hasBody = !parser.checkNext().endsWith("/");
            if (tagText.indexOf(" ") > 0) {
                tagName = tagText.substring(0, tagText.indexOf(" "));
                tagArgs = tagText.substring(tagText.indexOf(" ") + 1).trim();
                if (!tagArgs.matches("^[a-zA-Z0-9]+:.*$")) {
                    tagArgs = "arg:" + tagArgs;
                }
                tagArgs = tagArgs.replaceAll("[:]\\s*[@]", ":actionBridge.");
                tagArgs = tagArgs.replaceAll("(\\s)[@]", "$1actionBridge.");
            } else {
                tagName = tagText;
                tagArgs = ":";
            }
            Tag tag = new Tag();
            tag.name = tagName;
            tag.startLine = parser.getLine();
            tag.hasBody = hasBody;
            tagsStack.push(tag);
            print("attrs" + tagIndex + " = [" + tagArgs + "];");
            // Use inlineTag if exists
            try {
                Method m = InlineTags.class.getDeclaredMethod("_" + tag.name, int.class, CALL.class);
                print("play.templates.TagContext.enterTag('"+tag.name+"');");
                print((String)m.invoke(null, new Object[] {tagIndex, CALL.START}));
                tag.hasBody = false;
                markLine(parser.getLine());
                println();
                skipLineBreak = true;
                return;
            } catch (Exception e) {
                // do nothing here
            }
            if (!tag.name.equals("doBody") && hasBody) {
                print("body" + tagIndex + " = {");
                markLine(parser.getLine());
                println();
            } else {
                print("body" + tagIndex + " = null;");
                markLine(parser.getLine());
                println();
            }            
            skipLineBreak = true;

        }

        void endTag() {
            String tagName = parser.getToken().trim();
            if (tagsStack.isEmpty()) {
                throw new TemplateCompilationException(template, currentLine, "#{/" + tagName + "} is not opened.");
            }
            Tag tag = (Tag) tagsStack.pop();
            String lastInStack = tag.name;
            if (tagName.equals("")) {
                tagName = lastInStack;
            }
            if (!lastInStack.equals(tagName)) {
                throw new TemplateCompilationException(template, tag.startLine, "#{" + tag.name + "} is not closed.");
            }
            if (tag.name.equals("doBody")) {
                print("if(_body || attrs" + tagIndex + "['body']) {");
                print("def toExecute = attrs" + tagIndex + "['body'] ?: _body; toUnset = []; if(attrs" + tagIndex + "['vars']) {");
                print("attrs" + tagIndex + "['vars'].each() {");
                print("if(toExecute.getProperty(it.key) == null) {toUnset.add(it.key);}; toExecute.setProperty(it.key, it.value);");
                print("}};");
                print("if(attrs" + tagIndex + "['as']) { setProperty(attrs" + tagIndex + "['as'], toExecute.toString()); } else { out.print(toExecute.toString()); }; toUnset.each() {toExecute.setProperty(it, null)} };");
                markLine(tag.startLine);
                template.doBodyLines.add(currentLine);
                println();
            } else {
                if(tag.hasBody) {
                    print("};"); // close body closure
                }
                println();
                // Use inlineTag if exists
                try {
                    Method m = InlineTags.class.getDeclaredMethod("_" + tag.name, int.class, CALL.class);
                    println((String)m.invoke(null, new Object[] {tagIndex, CALL.END}));
                    print("play.templates.TagContext.exitTag();");
                } catch (Exception e) {
                    // Use fastTag if exists
                    try {
                        FastTags.class.getDeclaredMethod("_" + tag.name, Map.class, Closure.class, PrintWriter.class, Template.ExecutableTemplate.class, int.class);
                        print("play.templates.TagContext.enterTag('"+tag.name+"');");
                        print("play.templates.FastTags._" + tag.name + "(attrs" + tagIndex + ",body" + tagIndex + ", out, this, " + tag.startLine + ");");
                        print("play.templates.TagContext.exitTag();");
                    } catch (NoSuchMethodException ex) {
                        print("invokeTag(" + tag.startLine + ",'" + tagName + "',attrs" + tagIndex + ",body" + tagIndex + ");");
                    }
                }                
                markLine(tag.startLine);
                println();
            }
            tagIndex--;
            skipLineBreak = true;
        }        // Writer
        int currentLine = 1;

        void markLine(int line) {
            groovySource.append("// line " + line);
            template.linesMatrix.put(currentLine, line);
        }

        //
        void println() {
            groovySource.append("\n");
            currentLine++;
        }

        void print(String text) {
            groovySource.append(text);
        }

        void println(String text) {
            groovySource.append(text);
            println();
        }
    }

    /**
     * Template parser
     */
    public static class Parser {

        private String pageSource;

        public Parser(String pageSource) {
            this.pageSource = pageSource;
            this.len = pageSource.length();
        }

        //
        public enum Token {

            EOF, //
            PLAIN, //
            SCRIPT, // %{...}% or {%...%}
            EXPR, // ${...}
            START_TAG, // #{...}
            END_TAG, // #{/...}
            MESSAGE, // &{...}
            ACTION, // @{...}
            ABS_ACTION, // @@{...}
            COMMENT, // *{...}*
        }
        private int end,  begin,  end2,  begin2,  len;
        private Token state = Token.PLAIN;

        private Token found(Token newState, int skip) {
            begin2 = begin;
            end2 = --end;
            begin = end += skip;
            Token lastState = state;
            state = newState;
            return lastState;
        }

        public Integer getLine() {
            String token = pageSource.substring(0, begin2);
            if (token.indexOf("\n") == -1) {
                return 1;
            } else {
                return token.split("\n").length;
            }
        }

        public String getToken() {
            return pageSource.substring(begin2, end2);
        }
        
        public String checkNext() {
            if(end2 < pageSource.length()) {
                return pageSource.charAt(end2) + "";
            }
            return "";
        }

        public Token nextToken() {
            for (;;) {

                int left = len - end;
                if (left == 0) {
                    end++;
                    return found(Token.EOF, 0);
                }

                char c = pageSource.charAt(end++);
                char c1 = left > 1 ? pageSource.charAt(end) : 0;
                char c2 = left > 2 ? pageSource.charAt(end + 1) : 0;

                switch (state) {
                    case PLAIN:
                        if (c == '%' && c1 == '{') {
                            return found(Token.SCRIPT, 2);
                        }
                        if (c == '{' && c1 == '%') {
                            return found(Token.SCRIPT, 2);
                        }
                        if (c == '$' && c1 == '{') {
                            return found(Token.EXPR, 2);
                        }
                        if (c == '#' && c1 == '{' && c2 == '/') {
                            return found(Token.END_TAG, 3);
                        }
                        if (c == '#' && c1 == '{') {
                            return found(Token.START_TAG, 2);
                        }
                        if (c == '&' && c1 == '{') {
                            return found(Token.MESSAGE, 2);
                        }
                        if (c == '@' && c1 == '@' && c2 == '{') {
                            return found(Token.ABS_ACTION, 3);
                        }
                        if (c == '@' && c1 == '{') {
                            return found(Token.ACTION, 2);
                        }
                        if (c == '*' && c1 == '{') {
                            return found(Token.COMMENT, 2);
                        }
                        break;
                    case SCRIPT:
                        if (c == '}' && c1 == '%') {
                            return found(Token.PLAIN, 2);
                        }
                        if (c == '%' && c1 == '}') {
                            return found(Token.PLAIN, 2);
                        }
                        break;
                    case COMMENT:
                        if (c == '}' && c1 == '*') {
                            return found(Token.PLAIN, 2);
                        }
                        break;
                    case START_TAG:
                        if (c == '}') {
                            return found(Token.PLAIN, 1);
                        }
                        if (c == '/' && c1 == '}') {
                            return found(Token.END_TAG, 1);
                        }
                        break;
                    case END_TAG:
                        if (c == '}') {
                            return found(Token.PLAIN, 1);
                        }
                        break;
                    case EXPR:
                        if (c == '}') {
                            return found(Token.PLAIN, 1);
                        }
                        break;
                    case ACTION:
                        if (c == '}') {
                            return found(Token.PLAIN, 1);
                        }
                        break;
                    case ABS_ACTION:
                        if (c == '}') {
                            return found(Token.PLAIN, 1);
                        }
                        break;
                    case MESSAGE:
                        if (c == '}') {
                            return found(Token.PLAIN, 1);
                        }
                        break;
                }
            }
        }

        void reset() {
            end = begin = end2 = begin2 = 0;
            state = Token.PLAIN;
        }
    }
}<|MERGE_RESOLUTION|>--- conflicted
+++ resolved
@@ -57,11 +57,7 @@
         }
     }
 
-<<<<<<< HEAD
-	public static Template compile(String key, String source) {
-=======
     public static Template compile(String key, String source) {
->>>>>>> ee41be04
         try {
 
             try {
@@ -78,13 +74,11 @@
             long start = System.currentTimeMillis();
             new Compiler().hop(template);
             Logger.trace("%sms to parse template %s", System.currentTimeMillis() - start, key);
-<<<<<<< HEAD
-
-=======
+
             for(PlayPlugin plugin : Play.plugins) {
-            	plugin.onTemplateCompilation(template);
-            }
->>>>>>> ee41be04
+                plugin.onTemplateCompilation(template);
+            }
+
             return template;
         } catch (PlayException e) {
             throw e;
