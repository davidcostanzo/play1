package play.server;

import java.io.ByteArrayOutputStream;
import java.io.FileInputStream;
import java.io.IOException;
import java.io.UnsupportedEncodingException;
import java.net.InetSocketAddress;
import java.net.URI;
import java.net.URLDecoder;
import java.nio.channels.FileChannel;
import java.text.ParseException;
import java.util.Arrays;
import java.util.Date;
import java.util.HashMap;
import java.util.Map;

import org.apache.asyncweb.common.Cookie;
import org.apache.asyncweb.common.DefaultCookie;
import org.apache.asyncweb.common.DefaultHttpResponse;
import org.apache.asyncweb.common.HttpHeaderConstants;
import org.apache.asyncweb.common.HttpRequest;
import org.apache.asyncweb.common.HttpResponseStatus;
import org.apache.asyncweb.common.MutableHttpRequest;
import org.apache.asyncweb.common.MutableHttpResponse;
import org.apache.mina.common.IdleStatus;
import org.apache.mina.common.IoBuffer;
import org.apache.mina.common.IoFuture;
import org.apache.mina.common.IoFutureListener;
import org.apache.mina.common.IoHandler;
import org.apache.mina.common.IoSession;
import org.apache.mina.common.WriteFuture;

import org.apache.mina.filter.codec.ProtocolDecoderException;
import play.Invoker;
import play.Logger;
import play.Play;
import play.Play.Mode;
import play.PlayPlugin;
import play.data.validation.Validation;
import play.exceptions.PlayException;
import play.libs.MimeTypes;
import play.utils.Utils;
import play.mvc.ActionInvoker;
import play.mvc.Http;
import play.mvc.Router;
import play.mvc.Http.Request;
import play.mvc.Http.Response;
import play.mvc.Scope;
import play.mvc.results.NotFound;
import play.mvc.results.RenderStatic;
import play.templates.TemplateLoader;
import play.vfs.VirtualFile;

/**
 * HTTP Handler
 */
public class HttpHandler implements IoHandler {

    private static String signature = "Play! Framework;" + Play.version + ";" + Play.mode.name().toLowerCase();

    public void messageReceived(IoSession session, Object message) throws Exception {
        MutableHttpRequest minaRequest = (MutableHttpRequest) message;
        MutableHttpResponse minaResponse = new DefaultHttpResponse();
        Request request = null;
        Response response = null;
        try {
            response = new Response();
            Http.Response.current.set(response);
            response.out = new ByteArrayOutputStream();
            request = parseRequest(minaRequest, session);
            boolean raw = false;
            for (PlayPlugin plugin : Play.plugins) {
                if (plugin.rawInvocation(request, response)) {
                    raw = true;
                    break;
                }
            }
            if (raw) {
                copyResponse(session, request, response, minaRequest, minaResponse);
            } else {
                Invoker.invoke(new MinaInvocation(session, minaRequest, minaResponse, request, response));
            }
        } catch (Exception e) {
            serve500(e, session, minaRequest, minaResponse);
            return;
        }
    }

    public static Request parseRequest(MutableHttpRequest minaRequest, IoSession session) throws IOException {
        URI uri = minaRequest.getRequestUri();
        Request request = new Request();
        Http.Request.current.set(request);
        IoBuffer buffer = (IoBuffer) minaRequest.getContent();

        request.remoteAddress = ((InetSocketAddress) session.getRemoteAddress()).getAddress().getHostAddress();
        request.method = minaRequest.getMethod().toString().intern();
        request.path = URLDecoder.decode(uri.getRawPath(), "utf-8");
        request.querystring = uri.getQuery() == null ? "" : uri.getRawQuery();

        if (minaRequest.getHeader("Content-Type") != null) {
            request.contentType = minaRequest.getHeader("Content-Type").split(";")[0].trim().toLowerCase().intern();
        } else {
            request.contentType = "text/html".intern();
        }

        if (minaRequest.getFileContent() == null) {
            request.body = buffer.asInputStream();
        } else {
            request.body = new FileInputStream(minaRequest.getFileContent());
        }

        request.url = minaRequest.getRequestUri().toString();
        request.host = minaRequest.getHeader("host");

        if (request.host.contains(":")) {
            request.port = Integer.parseInt(request.host.split(":")[1]);
            request.domain = request.host.split(":")[0];
        } else {
            request.port = 80;
            request.domain = request.host;
        }

        if (Play.configuration.containsKey("XForwardedSupport") && minaRequest.containsHeader("X-Forwarded-For")) {
            if (!Arrays.asList(Play.configuration.getProperty("XForwardedSupport", "127.0.0.1").split(",")).contains(request.remoteAddress)) {
                throw new RuntimeException("This proxy request is not authorized");
            } else {
                request.secure = ("https".equals(Play.configuration.get("XForwardedProto")) || "https".equals(minaRequest.getHeader("X-Forwarded-Proto")) || "on".equals(minaRequest.getHeader("X-Forwarded-Ssl")));
                if (Play.configuration.containsKey("XForwardedHost")) {
                    request.host = (String) Play.configuration.get("XForwardedHost");
                } else if (minaRequest.containsHeader("X-Forwarded-Host")) {
                    request.host = minaRequest.getHeader("X-Forwarded-Host");
                }
                if (minaRequest.containsHeader("X-Forwarded-For")) {
                    request.remoteAddress = minaRequest.getHeader("X-Forwarded-For");
                }
            }
        }

        for (String key : minaRequest.getHeaders().keySet()) {
            Http.Header hd = new Http.Header();
            hd.name = key.toLowerCase();
            hd.values = minaRequest.getHeaders().get(key);
            request.headers.put(hd.name, hd);
        }
        request.resolveFormat();
        
        for (Cookie cookie : minaRequest.getCookies()) {
            Http.Cookie playCookie = new Http.Cookie();
            playCookie.name = cookie.getName();
            playCookie.path = cookie.getPath();
            playCookie.domain = cookie.getDomain();
            playCookie.secure = cookie.isSecure();
            playCookie.value = cookie.getValue();
            request.cookies.put(playCookie.name, playCookie);
        }

        request._init();

        return request;
    }

    public void exceptionCaught(IoSession session, Throwable cause) throws Exception {
        if (!(cause instanceof IOException) && !(cause instanceof ProtocolDecoderException)) {
            Logger.error(cause, "Caught in Server !");
        }
        session.close();
    }

    public void messageSent(IoSession session, Object message) throws Exception {
        if (message instanceof DefaultHttpResponse) {
            if (session.getAttribute("file") != null) {
                FileChannel channel = ((FileChannel) session.getAttribute("file"));
                WriteFuture future = session.write(channel);
                final DefaultHttpResponse res = (DefaultHttpResponse) message;
                future.addListener(new IoFutureListener<IoFuture>() {

                    public void operationComplete(IoFuture future) {
                        FileChannel channel = (FileChannel) future.getSession().getAttribute("file");
                        future.getSession().removeAttribute("file");
                        try {
                            if (channel != null) {
                                channel.close();
                            }
                        } catch (IOException e) {
                            Logger.error(e, "Unexpected error");
                        }
                        if (!HttpHeaderConstants.VALUE_KEEP_ALIVE.equalsIgnoreCase(res.getHeader(HttpHeaderConstants.KEY_CONNECTION))) {
                            future.getSession().close();
                        }
                    }
                });
            }
        }
    }

    public void sessionClosed(IoSession session) throws Exception {
    }

    public void sessionCreated(IoSession session) throws Exception {
    }

    public void sessionIdle(IoSession session, IdleStatus status) throws Exception {
        session.close();
    }

    public void sessionOpened(IoSession session) throws Exception {
        session.getConfig().setIdleTime(IdleStatus.BOTH_IDLE, 300);
    }

    public static void attachFile(IoSession session, MutableHttpResponse response, VirtualFile file) throws IOException {
        response.setStatus(HttpResponseStatus.OK);
        response.setHeader("Content-Type", MimeTypes.getContentType(file.getName()));
        session.setAttribute("file", file.channel());
        response.setHeader(HttpHeaderConstants.KEY_CONTENT_LENGTH, "" + file.length());
    }

    public static void serveStatic(IoSession session, MutableHttpResponse minaResponse, MutableHttpRequest minaRequest, RenderStatic renderStatic) {
        try {
            VirtualFile file = Play.getVirtualFile(renderStatic.file);
            if (file != null && file.exists() && file.isDirectory()) {
                file = file.child("index.html");
                if (file != null) {
                    renderStatic.file = file.relativePath();
                }
            }
            if ((file == null || !file.exists())) {
                serve404(session, minaResponse, minaRequest, new NotFound("The file " + renderStatic.file + " does not exist"));
            } else {
                boolean raw = false;
                for (PlayPlugin plugin : Play.plugins) {
                    if (plugin.serveStatic(file, Request.current(), Response.current())) {
                        raw = true;
                        break;
                    }
                }
                if (raw) {
                    copyResponse(session, Request.current(), Response.current(), minaRequest, minaResponse);
                } else {
                    if (Play.mode == Play.Mode.DEV) {
                        minaResponse.setHeader("Cache-Control", "no-cache");
                    } else {
                        String maxAge = Play.configuration.getProperty("http.cacheControl", "3600");
                        if (maxAge.equals("0")) {
                            minaResponse.setHeader("Cache-Control", "no-cache");
                        } else {
                            minaResponse.setHeader("Cache-Control", "max-age=" + maxAge);
                        }
                    }
                    boolean useEtag = Play.configuration.getProperty("http.useETag", "true").equals("true");
                    long last = file.lastModified();
                    String etag = "\"" + last + "-" + file.hashCode() + "\"";
                    if (!isModified(etag, last, minaRequest)) {
                        if (useEtag) {
                            minaResponse.setHeader("Etag", etag);
                        }
                        minaResponse.setStatus(HttpResponseStatus.NOT_MODIFIED);
                    } else {
                        minaResponse.setHeader("Last-Modified", Utils.getHttpDateFormatter().format(new Date(last)));
                        if (useEtag) {
                            minaResponse.setHeader("Etag", etag);
                        }
                        attachFile(session, minaResponse, file);
                    }
                    writeResponse(session, minaRequest, minaResponse);
                }
            }
        } catch (Exception e) {
            Logger.error(e, "HttpHandler.serveStatic");
            try {
                minaResponse.setContent(IoBuffer.wrap("Internal Error (check logs)".getBytes("utf-8")));
            } catch (UnsupportedEncodingException ex) {
                //
            }
            writeResponse(session, minaRequest, minaResponse);
        }
    }

    public static void serve404(IoSession session, MutableHttpResponse minaResponse, HttpRequest minaRequest, NotFound e) {
        minaResponse.setStatus(HttpResponseStatus.NOT_FOUND);
        minaResponse.setContentType("text/html");
        Map<String, Object> binding = new HashMap<String, Object>();
        binding.put("result", e);
        binding.put("session", Scope.Session.current());
        binding.put("request", Http.Request.current());
        binding.put("flash", Scope.Flash.current());
        binding.put("params", Scope.Params.current());
        binding.put("play", new Play());
        try {
            binding.put("errors", Validation.errors());
        } catch (Exception ex) {
            //
        }
        String format = Request.current().format;
        minaResponse.setStatus(HttpResponseStatus.forId(500));
        if ("XMLHttpRequest".equals(minaRequest.getHeader("X-Requested-With")) && (format == null || format.equals("html"))) {
            format = "txt";
        }
        if (format == null) {
            format = "txt";
        }
        minaResponse.setContentType(MimeTypes.getContentType("xxx." + format, "text/plain"));
        String errorHtml = TemplateLoader.load("errors/404." + format).render(binding);
        try {
            minaResponse.setContent(IoBuffer.wrap(errorHtml.getBytes("utf-8")));
        } catch (UnsupportedEncodingException fex) {
            Logger.error(fex, "(utf-8 ?)");
        }
        writeResponse(session, minaRequest, minaResponse);
    }

    public static void serve500(Exception e, IoSession session, HttpRequest request, MutableHttpResponse response) {
        try {
            Map<String, Object> binding = new HashMap<String, Object>();
            if (!(e instanceof PlayException)) {
                e = new play.exceptions.UnexpectedException(e);
            }
            // Flush some cookies
            try {
                Map<String, Http.Cookie> cookies = Response.current().cookies;
                for (Http.Cookie cookie : cookies.values()) {
                    if (cookie.sendOnError) {
                        DefaultCookie c = new DefaultCookie(cookie.name, cookie.value);
                        c.setSecure(cookie.secure);
                        c.setPath(cookie.path);
                        if (cookie.domain != null) {
                            c.setDomain(cookie.domain);
                        }
                        response.addCookie(c);
                    }
                }
            } catch (Exception exx) {
                // humm ?
            }
            binding.put("exception", e);
            binding.put("session", Scope.Session.current());
            binding.put("request", Http.Request.current());
            binding.put("flash", Scope.Flash.current());
            binding.put("params", Scope.Params.current());
            binding.put("play", new Play());
            try {
                binding.put("errors", Validation.errors());
            } catch (Exception ex) {
                //
            }
            String format = Request.current().format;
            response.setStatus(HttpResponseStatus.forId(500));
            if ("XMLHttpRequest".equals(request.getHeader("X-Requested-With")) && (format == null || format.equals("html"))) {
                format = "txt";
            }
            if (format == null) {
                format = "txt";
            }
            response.setContentType(MimeTypes.getContentType("xxx." + format, "text/plain"));
            try {
                String errorHtml = TemplateLoader.load("errors/500." + format).render(binding);
                response.setContent(IoBuffer.wrap(errorHtml.getBytes("utf-8")));
                writeResponse(session, request, response);
                Logger.error(e, "Internal Server Error (500) for request %s", request.getMethod() + " " + request.getRequestUri());
            } catch (Throwable ex) {
                Logger.error(e, "Internal Server Error (500) for request %s", request.getMethod() + " " + request.getRequestUri());
                Logger.error(ex, "Error during the 500 response generation");
                try {
                    response.setContent(IoBuffer.wrap("Internal Error (check logs)".getBytes("utf-8")));
                    writeResponse(session, request, response);
                } catch (UnsupportedEncodingException fex) {
                    Logger.error(fex, "(utf-8 ?)");
                }
            }
        } catch (Throwable exxx) {
            try {
                response.setContent(IoBuffer.wrap("Internal Error (check logs)".getBytes("utf-8")));
                writeResponse(session, request, response);
            } catch (UnsupportedEncodingException fex) {
                Logger.error(fex, "(utf-8 ?)");
            }
            if (exxx instanceof RuntimeException) {
                throw (RuntimeException) exxx;
            }
            throw new RuntimeException(exxx);
        }
    }

    public static boolean isModified(String etag, long last, HttpRequest request) {
        if (request.getHeaders().containsKey("If-None-Match")) {
            String browserEtag = request.getHeader("If-None-Match");
            if (browserEtag.equals(etag)) {
                return false;
            }
            return true;
        }
        if (request.getHeaders().containsKey("If-Modified-Since")) {
            try {
                Date browserDate = Utils.getHttpDateFormatter().parse(request.getHeader("If-Modified-Since"));
                if (browserDate.getTime() >= last) {
                    return false;
                }
            } catch (ParseException ex) {
                Logger.warn("Can't parse HTTP date", ex);
            }
            return true;
        }
        return true;
    }

    public static void writeResponse(IoSession session, HttpRequest req, MutableHttpResponse res) {
        res.setHeader("Server", signature);
        res.normalize(req);
        WriteFuture future = session.write(res);
        if ((session.getAttribute("file") == null) && !HttpHeaderConstants.VALUE_KEEP_ALIVE.equalsIgnoreCase(res.getHeader(HttpHeaderConstants.KEY_CONNECTION))) {
            future.addListener(IoFutureListener.CLOSE);
        }
    }

    private final static Map<String, RenderStatic> staticPathsCache = new HashMap();

    static class MinaInvocation extends Invoker.Invocation {

        private IoSession session;
        private MutableHttpRequest minaRequest;
        private MutableHttpResponse minaResponse;
        private Request request;
        private Response response;

        public MinaInvocation(IoSession session, MutableHttpRequest minaRequest, MutableHttpResponse minaResponse, Request request, Response response) {
            super();
            this.minaRequest = minaRequest;
            this.minaResponse = minaResponse;
            this.request = request;
            this.response = response;
            this.session = session;
        }

        @Override
        public boolean init() {
            Request.current.set(request);
            Response.current.set(response);
            // Patch favicon.ico
            if (!request.path.equals("/favicon.ico")) {
                super.init();
            }
            if (Play.mode == Mode.PROD && staticPathsCache.containsKey(request.path)) {
                RenderStatic rs = null;
                synchronized (staticPathsCache) {
                    rs = staticPathsCache.get(request.path);
                }
                serveStatic(session, minaResponse, minaRequest, rs);
<<<<<<< HEAD

=======
>>>>>>> acb769f8
                return false;
            }
            try {
                Router.routeOnlyStatic(request);
            } catch (NotFound e) {
                serve404(session, minaResponse, minaRequest, e);
                return false;
            } catch (RenderStatic e) {
                if (Play.mode == Mode.PROD) {
                    synchronized (staticPathsCache) {
                        staticPathsCache.put(request.path, e);
                    }
                }
                serveStatic(session, minaResponse, minaRequest, e);
                return false;
            }
            return true;
        }

        @Override
        public void run() {
            try {
                super.run();
            } catch (Exception e) {
                serve500(e, session, minaRequest, minaResponse);
                return;
            }
        }

        @Override
        public void execute() throws Exception {
            if (session.isClosing()) {
                return;
            }
            ActionInvoker.invoke(request, response);
            copyResponse(session, request, response, minaRequest, minaResponse);
        }

        @Override
        public String toString() {
            return "Request " + request;
        }
    }

    static void copyResponse(IoSession session, Request request, Response response, MutableHttpRequest minaRequest, MutableHttpResponse minaResponse) throws IOException {
        response.out.flush();
        Logger.trace("Invoke: " + request.path + ": " + response.status);
        if ((response.direct != null) && response.direct.isFile()) {
            session.setAttribute("file", new FileInputStream(response.direct).getChannel());
            response.setHeader(HttpHeaderConstants.KEY_CONTENT_LENGTH, "" + response.direct.length());
        } else {
            minaResponse.setContent(IoBuffer.wrap(((ByteArrayOutputStream) response.out).toByteArray()));
        }
        if (response.contentType != null) {
            minaResponse.setHeader("Content-Type", response.contentType + (response.contentType.startsWith("text/") && !response.contentType.contains("charset") ? "; charset=utf-8" : ""));
        } else if (response.headers.get("Content-Type") == null) {
            minaResponse.setHeader("Content-Type", "text/plain; charset=utf-8");
        }
        minaResponse.setStatus(HttpResponseStatus.forId(response.status));
        Map<String, Http.Header> headers = response.headers;
        for (Map.Entry<String, Http.Header> entry : headers.entrySet()) {
            Http.Header hd = entry.getValue();
            for (String value : hd.values) {
                minaResponse.addHeader(entry.getKey(), value);
            }
        }
        Map<String, Http.Cookie> cookies = response.cookies;
        for (Http.Cookie cookie : cookies.values()) {
            DefaultCookie c = new DefaultCookie(cookie.name, cookie.value);
            c.setSecure(cookie.secure);
            c.setPath(cookie.path);
            if (cookie.domain != null) {
                c.setDomain(cookie.domain);
            }
            if (cookie.maxAge != null) {
                c.setMaxAge(cookie.maxAge);
            }
            minaResponse.addCookie(c);
        }
        if (!response.headers.containsKey("cache-control") && !response.headers.containsKey("Cache-Control")) {
            minaResponse.setHeader("Cache-Control", "no-cache");
        }
        HttpHandler.writeResponse(session, minaRequest, minaResponse);
    }
}<|MERGE_RESOLUTION|>--- conflicted
+++ resolved
@@ -444,10 +444,6 @@
                     rs = staticPathsCache.get(request.path);
                 }
                 serveStatic(session, minaResponse, minaRequest, rs);
-<<<<<<< HEAD
-
-=======
->>>>>>> acb769f8
                 return false;
             }
             try {
