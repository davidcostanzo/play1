package play.server;

import java.io.ByteArrayOutputStream;
import java.io.File;
import java.io.FileInputStream;
import java.io.IOException;
import java.io.InputStream;
import java.io.UnsupportedEncodingException;
import java.net.InetSocketAddress;
import java.net.URI;
import java.net.URLDecoder;
import java.nio.channels.Channel;
import java.nio.channels.FileChannel;
import java.text.ParseException;
import java.util.Arrays;
import java.util.Date;
import java.util.HashMap;
import java.util.Map;

import org.apache.asyncweb.common.Cookie;
import org.apache.asyncweb.common.DefaultCookie;
import org.apache.asyncweb.common.DefaultHttpResponse;
import org.apache.asyncweb.common.HttpHeaderConstants;
import org.apache.asyncweb.common.HttpRequest;
import org.apache.asyncweb.common.HttpResponseStatus;
import org.apache.asyncweb.common.MutableHttpRequest;
import org.apache.asyncweb.common.MutableHttpResponse;
import org.apache.mina.common.IdleStatus;
import org.apache.mina.common.IoBuffer;
import org.apache.mina.common.IoFuture;
import org.apache.mina.common.IoFutureListener;
import org.apache.mina.common.IoHandler;
import org.apache.mina.common.IoSession;
import org.apache.mina.common.WriteFuture;

import org.apache.mina.filter.codec.ProtocolDecoderException;
import play.Invoker;
import play.Logger;
import play.Play;
import play.Play.Mode;
import play.PlayPlugin;
import play.data.validation.Validation;
import play.exceptions.PlayException;
import play.libs.MimeTypes;
import play.utils.Utils;
import play.mvc.ActionInvoker;
import play.mvc.Http;
import play.mvc.Router;
import play.mvc.Http.Request;
import play.mvc.Http.Response;
import play.mvc.Scope;
import play.mvc.results.NotFound;
import play.mvc.results.RenderStatic;
import play.templates.TemplateLoader;
import play.vfs.VirtualFile;

/**
 * HTTP Handler
 */
public class HttpHandler implements IoHandler {

    private static String signature = "Play! Framework;" + Play.version + ";" + Play.mode.name().toLowerCase();

    public void messageReceived(IoSession session, Object message) throws Exception {
        MutableHttpRequest minaRequest = (MutableHttpRequest) message;
        MutableHttpResponse minaResponse = new DefaultHttpResponse();
        Request request = null;
        Response response = null;
        try {
            response = new Response();
            Http.Response.current.set(response);
            response.out = new ByteArrayOutputStream();
            request = parseRequest(minaRequest, session);
            boolean raw = false;
            for (PlayPlugin plugin : Play.plugins) {
                if (plugin.rawInvocation(request, response)) {
                    raw = true;
                    break;
                }
            }
            if (raw) {
                copyResponse(session, request, response, minaRequest, minaResponse);
            } else {
                Invoker.invoke(new MinaInvocation(session, minaRequest, minaResponse, request, response));
            }
        } catch (Exception e) {
            serve500(e, session, minaRequest, minaResponse);
            return;
        }
    }

    public static Request parseRequest(MutableHttpRequest minaRequest, IoSession session) throws IOException {
        URI uri = minaRequest.getRequestUri();
        Request request = new Request();
        Http.Request.current.set(request);
        IoBuffer buffer = (IoBuffer) minaRequest.getContent();

        request.remoteAddress = ((InetSocketAddress) session.getRemoteAddress()).getAddress().getHostAddress();
        request.method = minaRequest.getMethod().toString().intern();
        request.path = URLDecoder.decode(uri.getRawPath(), "utf-8");
        request.querystring = uri.getQuery() == null ? "" : uri.getRawQuery();

        if (minaRequest.getHeader("Content-Type") != null) {
            request.contentType = minaRequest.getHeader("Content-Type").split(";")[0].trim().toLowerCase().intern();
        } else {
            request.contentType = "text/html".intern();
        }

        if (minaRequest.getFileContent() == null) {
            request.body = buffer.asInputStream();
        } else {
            request.body = new FileInputStream(minaRequest.getFileContent());
        }

        request.url = minaRequest.getRequestUri().toString();
        request.host = minaRequest.getHeader("host");

        if (request.host.contains(":")) {
            request.port = Integer.parseInt(request.host.split(":")[1]);
            request.domain = request.host.split(":")[0];
        } else {
            request.port = 80;
            request.domain = request.host;
        }

        if (Play.configuration.containsKey("XForwardedSupport") && minaRequest.containsHeader("X-Forwarded-For")) {
            if (!Arrays.asList(Play.configuration.getProperty("XForwardedSupport", "127.0.0.1").split(",")).contains(request.remoteAddress)) {
                throw new RuntimeException("This proxy request is not authorized");
            } else {
                request.secure = ("https".equals(Play.configuration.get("XForwardedProto")) || "https".equals(minaRequest.getHeader("X-Forwarded-Proto")) || "on".equals(minaRequest.getHeader("X-Forwarded-Ssl")));
                if (Play.configuration.containsKey("XForwardedHost")) {
                    request.host = (String) Play.configuration.get("XForwardedHost");
                } else if (minaRequest.containsHeader("X-Forwarded-Host")) {
                    request.host = minaRequest.getHeader("X-Forwarded-Host");
                }
                if (minaRequest.containsHeader("X-Forwarded-For")) {
                    request.remoteAddress = minaRequest.getHeader("X-Forwarded-For");
                }
            }
        }

        for (String key : minaRequest.getHeaders().keySet()) {
            Http.Header hd = new Http.Header();
            hd.name = key.toLowerCase();
            hd.values = minaRequest.getHeaders().get(key);
            request.headers.put(hd.name, hd);
        }
        request.resolveFormat();
        
        for (Cookie cookie : minaRequest.getCookies()) {
            Http.Cookie playCookie = new Http.Cookie();
            playCookie.name = cookie.getName();
            playCookie.path = cookie.getPath();
            playCookie.domain = cookie.getDomain();
            playCookie.secure = cookie.isSecure();
            playCookie.value = cookie.getValue();
            request.cookies.put(playCookie.name, playCookie);
        }

        request._init();

        return request;
    }

    public void exceptionCaught(IoSession session, Throwable cause) throws Exception {
        if (!(cause instanceof IOException) && !(cause instanceof ProtocolDecoderException)) {
            Logger.error(cause, "Caught in Server !");
        }
        session.close();
    }

    public void messageSent(IoSession session, Object message) throws Exception {
        if (message instanceof DefaultHttpResponse) {
            if (session.getAttribute("directstream") != null) {

                // FileChannel
                if(session.getAttribute("directstream") instanceof FileChannel) {
                    FileChannel channel = ((FileChannel) session.getAttribute("directstream"));
                    WriteFuture future = session.write(channel);
                    final DefaultHttpResponse res = (DefaultHttpResponse) message;
                    future.addListener(new IoFutureListener<IoFuture>() {

                        public void operationComplete(IoFuture future) {
                            FileChannel channel = (FileChannel) future.getSession().getAttribute("directstream");
                            future.getSession().removeAttribute("directstream");
                            try {
                                if (channel != null) {
                                    channel.close();
                                }
                            } catch (IOException e) {
                                Logger.error(e, "Unexpected error");
                            }
                            if (!HttpHeaderConstants.VALUE_KEEP_ALIVE.equalsIgnoreCase(res.getHeader(HttpHeaderConstants.KEY_CONNECTION))) {
                                future.getSession().close();
                            }
                        }
                    });
                }

                // Simple InputStream
                if(session.getAttribute("directstream") instanceof InputStream) {
                    final InputStream is = ((InputStream) session.getAttribute("directstream"));
                    WriteFuture future = session.write(is);
                    final DefaultHttpResponse res = (DefaultHttpResponse) message;
                    future.addListener(new IoFutureListener<IoFuture>() {

                        public void operationComplete(IoFuture future) {
                            future.getSession().removeAttribute("directstream");
                            try {
                                if (is != null) {
                                    is.close();
                                }
                            } catch (IOException e) {
                                Logger.error(e, "Unexpected error");
                            }
                            if (!HttpHeaderConstants.VALUE_KEEP_ALIVE.equalsIgnoreCase(res.getHeader(HttpHeaderConstants.KEY_CONNECTION))) {
                                future.getSession().close();
                            }
                        }
                    });
                }
            }
        }
    }

    public void sessionClosed(IoSession session) throws Exception {
    }

    public void sessionCreated(IoSession session) throws Exception {
    }

    public void sessionIdle(IoSession session, IdleStatus status) throws Exception {
        session.close();
    }

    public void sessionOpened(IoSession session) throws Exception {
        session.getConfig().setIdleTime(IdleStatus.BOTH_IDLE, 300);
    }

    public static void attachFile(IoSession session, MutableHttpResponse response, VirtualFile file) throws IOException {
        response.setStatus(HttpResponseStatus.OK);
        response.setHeader("Content-Type", MimeTypes.getContentType(file.getName()));
        session.setAttribute("directstream", file.channel());
        response.setHeader(HttpHeaderConstants.KEY_CONTENT_LENGTH, "" + file.length());
    }

    public static void serveStatic(IoSession session, MutableHttpResponse minaResponse, MutableHttpRequest minaRequest, RenderStatic renderStatic) {
        try {
            VirtualFile file = Play.getVirtualFile(renderStatic.file);
            if (file != null && file.exists() && file.isDirectory()) {
                file = file.child("index.html");
                if (file != null) {
                    renderStatic.file = file.relativePath();
                }
            }
            if ((file == null || !file.exists())) {
                serve404(session, minaResponse, minaRequest, new NotFound("The file " + renderStatic.file + " does not exist"));
            } else {
                boolean raw = false;
                for (PlayPlugin plugin : Play.plugins) {
                    if (plugin.serveStatic(file, Request.current(), Response.current())) {
                        raw = true;
                        break;
                    }
                }
                if (raw) {
                    copyResponse(session, Request.current(), Response.current(), minaRequest, minaResponse);
                } else {
                    if (Play.mode == Play.Mode.DEV) {
                        minaResponse.setHeader("Cache-Control", "no-cache");
                    } else {
                        String maxAge = Play.configuration.getProperty("http.cacheControl", "3600");
                        if (maxAge.equals("0")) {
                            minaResponse.setHeader("Cache-Control", "no-cache");
                        } else {
                            minaResponse.setHeader("Cache-Control", "max-age=" + maxAge);
                        }
                    }
                    boolean useEtag = Play.configuration.getProperty("http.useETag", "true").equals("true");
                    long last = file.lastModified();
                    String etag = "\"" + last + "-" + file.hashCode() + "\"";
                    if (!isModified(etag, last, minaRequest)) {
                        if (useEtag) {
                            minaResponse.setHeader("Etag", etag);
                        }
                        minaResponse.setStatus(HttpResponseStatus.NOT_MODIFIED);
                    } else {
                        minaResponse.setHeader("Last-Modified", Utils.getHttpDateFormatter().format(new Date(last)));
                        if (useEtag) {
                            minaResponse.setHeader("Etag", etag);
                        }
                        attachFile(session, minaResponse, file);
                    }
                    writeResponse(session, minaRequest, minaResponse);
                }
            }
        } catch (Exception e) {
            Logger.error(e, "HttpHandler.serveStatic");
            try {
                minaResponse.setContent(IoBuffer.wrap("Internal Error (check logs)".getBytes("utf-8")));
            } catch (UnsupportedEncodingException ex) {
                //
            }
            writeResponse(session, minaRequest, minaResponse);
        }
    }

    public static void serve404(IoSession session, MutableHttpResponse minaResponse, HttpRequest minaRequest, NotFound e) {
        minaResponse.setStatus(HttpResponseStatus.NOT_FOUND);
        minaResponse.setContentType("text/html");
        Map<String, Object> binding = new HashMap<String, Object>();
        binding.put("result", e);
        binding.put("session", Scope.Session.current());
        binding.put("request", Http.Request.current());
        binding.put("flash", Scope.Flash.current());
        binding.put("params", Scope.Params.current());
        binding.put("play", new Play());
        try {
            binding.put("errors", Validation.errors());
        } catch (Exception ex) {
            //
        }
        String format = Request.current().format;
        minaResponse.setStatus(HttpResponseStatus.forId(500));
        if ("XMLHttpRequest".equals(minaRequest.getHeader("X-Requested-With")) && (format == null || format.equals("html"))) {
            format = "txt";
        }
        if (format == null) {
            format = "txt";
        }
        minaResponse.setContentType(MimeTypes.getContentType("xxx." + format, "text/plain"));
        String errorHtml = TemplateLoader.load("errors/404." + format).render(binding);
        try {
            minaResponse.setContent(IoBuffer.wrap(errorHtml.getBytes("utf-8")));
        } catch (UnsupportedEncodingException fex) {
            Logger.error(fex, "(utf-8 ?)");
        }
        writeResponse(session, minaRequest, minaResponse);
    }

    public static void serve500(Exception e, IoSession session, HttpRequest request, MutableHttpResponse response) {
        try {
            Map<String, Object> binding = new HashMap<String, Object>();
            if (!(e instanceof PlayException)) {
                e = new play.exceptions.UnexpectedException(e);
            }
            // Flush some cookies
            try {
                Map<String, Http.Cookie> cookies = Response.current().cookies;
                for (Http.Cookie cookie : cookies.values()) {
                    if (cookie.sendOnError) {
                        DefaultCookie c = new DefaultCookie(cookie.name, cookie.value);
                        c.setSecure(cookie.secure);
                        c.setPath(cookie.path);
                        if (cookie.domain != null) {
                            c.setDomain(cookie.domain);
                        }
                        response.addCookie(c);
                    }
                }
            } catch (Exception exx) {
                // humm ?
            }
            binding.put("exception", e);
            binding.put("session", Scope.Session.current());
            binding.put("request", Http.Request.current());
            binding.put("flash", Scope.Flash.current());
            binding.put("params", Scope.Params.current());
            binding.put("play", new Play());
            try {
                binding.put("errors", Validation.errors());
            } catch (Exception ex) {
                //
            }
            String format = Request.current().format;
            response.setStatus(HttpResponseStatus.forId(500));
            if ("XMLHttpRequest".equals(request.getHeader("X-Requested-With")) && (format == null || format.equals("html"))) {
                format = "txt";
            }
            if (format == null) {
                format = "txt";
            }
            response.setContentType(MimeTypes.getContentType("xxx." + format, "text/plain"));
            try {
                String errorHtml = TemplateLoader.load("errors/500." + format).render(binding);
                response.setContent(IoBuffer.wrap(errorHtml.getBytes("utf-8")));
                writeResponse(session, request, response);
                Logger.error(e, "Internal Server Error (500) for request %s", request.getMethod() + " " + request.getRequestUri());
            } catch (Throwable ex) {
                Logger.error(e, "Internal Server Error (500) for request %s", request.getMethod() + " " + request.getRequestUri());
                Logger.error(ex, "Error during the 500 response generation");
                try {
                    response.setContent(IoBuffer.wrap("Internal Error (check logs)".getBytes("utf-8")));
                    writeResponse(session, request, response);
                } catch (UnsupportedEncodingException fex) {
                    Logger.error(fex, "(utf-8 ?)");
                }
            }
        } catch (Throwable exxx) {
            try {
                response.setContent(IoBuffer.wrap("Internal Error (check logs)".getBytes("utf-8")));
                writeResponse(session, request, response);
            } catch (UnsupportedEncodingException fex) {
                Logger.error(fex, "(utf-8 ?)");
            }
            if (exxx instanceof RuntimeException) {
                throw (RuntimeException) exxx;
            }
            throw new RuntimeException(exxx);
        }
    }

    public static boolean isModified(String etag, long last, HttpRequest request) {
        if (request.getHeaders().containsKey("If-None-Match")) {
            String browserEtag = request.getHeader("If-None-Match");
            if (browserEtag.equals(etag)) {
                return false;
            }
            return true;
        }
        if (request.getHeaders().containsKey("If-Modified-Since")) {
            try {
                Date browserDate = Utils.getHttpDateFormatter().parse(request.getHeader("If-Modified-Since"));
                if (browserDate.getTime() >= last) {
                    return false;
                }
            } catch (ParseException ex) {
                Logger.warn("Can't parse HTTP date", ex);
            }
            return true;
        }
        return true;
    }

    public static void writeResponse(IoSession session, HttpRequest req, MutableHttpResponse res) {
        res.setHeader("Server", signature);
        res.normalize(req);
        WriteFuture future = session.write(res);
        if ((session.getAttribute("directstream") == null) && !HttpHeaderConstants.VALUE_KEEP_ALIVE.equalsIgnoreCase(res.getHeader(HttpHeaderConstants.KEY_CONNECTION))) {
            future.addListener(IoFutureListener.CLOSE);
        }
    }

    private final static Map<String, RenderStatic> staticPathsCache = new HashMap();

    static class MinaInvocation extends Invoker.Invocation {

        private IoSession session;
        private MutableHttpRequest minaRequest;
        private MutableHttpResponse minaResponse;
        private Request request;
        private Response response;

        public MinaInvocation(IoSession session, MutableHttpRequest minaRequest, MutableHttpResponse minaResponse, Request request, Response response) {
            super();
            this.minaRequest = minaRequest;
            this.minaResponse = minaResponse;
            this.request = request;
            this.response = response;
            this.session = session;
        }

        @Override
        public boolean init() {
            Request.current.set(request);
            Response.current.set(response);
            // Patch favicon.ico
            if (!request.path.equals("/favicon.ico")) {
                super.init();
            }
            if (Play.mode == Mode.PROD && staticPathsCache.containsKey(request.path)) {
                RenderStatic rs = null;
                synchronized (staticPathsCache) {
                    rs = staticPathsCache.get(request.path);
                }
                serveStatic(session, minaResponse, minaRequest, rs);
                return false;
            }
            try {
                Router.routeOnlyStatic(request);
            } catch (NotFound e) {
                serve404(session, minaResponse, minaRequest, e);
                return false;
            } catch (RenderStatic e) {
                if (Play.mode == Mode.PROD) {
                    synchronized (staticPathsCache) {
                        staticPathsCache.put(request.path, e);
                    }
                }
                serveStatic(session, minaResponse, minaRequest, e);
                return false;
            }
            return true;
        }

        @Override
        public void run() {
            try {
                super.run();
            } catch (Exception e) {
                serve500(e, session, minaRequest, minaResponse);
                return;
            }
        }

        @Override
        public void execute() throws Exception {
            if (session.isClosing()) {
                return;
            }
            ActionInvoker.invoke(request, response);
            copyResponse(session, request, response, minaRequest, minaResponse);
        }

        @Override
        public String toString() {
            return "Request " + request;
        }
    }

    static void copyResponse(IoSession session, Request request, Response response, MutableHttpRequest minaRequest, MutableHttpResponse minaResponse) throws IOException {
        Logger.trace("Invoke: " + request.path + ": " + response.status);
        response.out.flush();
        
        // Direct stream or wrap ByteArray content
        if (response.direct != null) {

            // File -> Use a FileChannel
            if(response.direct instanceof File && ((File)response.direct).isFile()) {
                session.setAttribute("directstream", new FileInputStream((File)response.direct).getChannel());
                response.setHeader(HttpHeaderConstants.KEY_CONTENT_LENGTH, "" + ((File)response.direct).length());
            }

            // Simple stream -> Deleguate to StreamWriteFilter
            if(response.direct instanceof InputStream) {
                session.setAttribute("directstream", response.direct);
            }
            
        } else {
            minaResponse.setContent(IoBuffer.wrap(((ByteArrayOutputStream) response.out).toByteArray()));
        }

        // Content-Type
        if (response.contentType != null) {
            minaResponse.setHeader("Content-Type", response.contentType + (response.contentType.startsWith("text/") && !response.contentType.contains("charset") ? "; charset=utf-8" : ""));
        } else if (response.headers.get("Content-Type") == null) {
            minaResponse.setHeader("Content-Type", "text/plain; charset=utf-8");
        }

        // Statis
        minaResponse.setStatus(HttpResponseStatus.forId(response.status));

        // Headers
        Map<String, Http.Header> headers = response.headers;
        for (Map.Entry<String, Http.Header> entry : headers.entrySet()) {
            Http.Header hd = entry.getValue();
            for (String value : hd.values) {
                minaResponse.addHeader(entry.getKey(), value);
            }
        }
<<<<<<< HEAD
=======

        // Cookies
>>>>>>> a2bc8a52
        Map<String, Http.Cookie> cookies = response.cookies;
        for (Http.Cookie cookie : cookies.values()) {
            DefaultCookie c = new DefaultCookie(cookie.name, cookie.value);
            c.setSecure(cookie.secure);
            c.setPath(cookie.path);
            if (cookie.domain != null) {
                c.setDomain(cookie.domain);
            }
            if (cookie.maxAge != null) {
                c.setMaxAge(cookie.maxAge);
            }
            minaResponse.addCookie(c);
        }

        // Cache
        if (!response.headers.containsKey("cache-control") && !response.headers.containsKey("Cache-Control")) {
            minaResponse.setHeader("Cache-Control", "no-cache");
        }

        // ->
        HttpHandler.writeResponse(session, minaRequest, minaResponse);
    }
}<|MERGE_RESOLUTION|>--- conflicted
+++ resolved
@@ -558,11 +558,8 @@
                 minaResponse.addHeader(entry.getKey(), value);
             }
         }
-<<<<<<< HEAD
-=======
 
         // Cookies
->>>>>>> a2bc8a52
         Map<String, Http.Cookie> cookies = response.cookies;
         for (Http.Cookie cookie : cookies.values()) {
             DefaultCookie c = new DefaultCookie(cookie.name, cookie.value);
