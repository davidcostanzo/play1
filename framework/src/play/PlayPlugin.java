package play;

import com.google.gson.JsonObject;
import play.classloading.ApplicationClasses.ApplicationClass;
import play.data.binding.RootParamNode;
import play.db.Model;
import play.mvc.Http.Request;
import play.mvc.Http.Response;
import play.mvc.Router.Route;
import play.mvc.results.Result;
import play.templates.BaseTemplate;
import play.templates.Template;
import play.test.BaseTest;
import play.test.TestEngine.TestResults;
import play.vfs.VirtualFile;

import java.lang.annotation.Annotation;
import java.lang.reflect.Method;
import java.lang.reflect.Type;
import java.util.*;

import static java.util.Collections.emptyList;
import static java.util.Collections.emptyMap;

/**
 * A framework plugin
 */
public abstract class PlayPlugin implements Comparable<PlayPlugin> {

    /**
     * Plugin priority (0 for highest priority)
     */
    public int index;

    /**
     * Called at plugin loading
     */
    public void onLoad() {
    }

    public boolean compileSources() {
        return false;
    }

    /**
     * Run a test class
     */
    public TestResults runTest(Class<BaseTest> clazz) {
        return null;
    }

    /**
     * Use method using RootParamNode instead
     * @return
     */
    @Deprecated
    public Object bind(String name, Class clazz, Type type, Annotation[] annotations, Map<String, String[]> params) {
        return null;
    }

    /**
     * Called when play need to bind a Java object from HTTP params.
     *
     * When overriding this method, do not call super impl.. super impl is calling old bind method
     * to be backward compatible.
     */
    public Object bind( RootParamNode rootParamNode, String name, Class<?> clazz, Type type, Annotation[] annotations) {
        // call old method to be backward compatible
        return bind(name, clazz, type, annotations, rootParamNode.originalParams);
    }

    /**
     * Use bindBean instead
     */
    @Deprecated
    public Object bind(String name, Object o, Map<String, String[]> params) {
        return null;
    }

    /**
     * Called when play need to bind an existing Java object from HTTP params.
     * When overriding this method, DO NOT call the super method, since its default impl is to
     * call the old bind method to be backward compatible.
     */
    public Object bindBean(RootParamNode rootParamNode, String name, Object bean) {
        // call old method to be backward compatible.
        return bind(name, bean, rootParamNode.originalParams);
    }

    public Map<String, Object> unBind(Object src, String name) {
        return null;
    }
    
    /**
     * Translate the given key for the given locale and arguments.
     * If null is returned, Play's normal message translation mechanism will be
     * used.
     */
    public String getMessage(String locale, Object key, Object... args) {
        return null;
    }

    /**
     * Return the plugin status
     */
    public String getStatus() {
        return null;
    }

    /**
     * Return the plugin status in JSON format
     */
    public JsonObject getJsonStatus() {
        return null;
    }

    /**
     * Enhance this class
     * @param applicationClass
     * @throws java.lang.Exception
     */
    public void enhance(ApplicationClass applicationClass) throws Exception {
    }

    /**
     * This hook is not plugged, don't implement it
     * @param template
     */
    @Deprecated
    public void onTemplateCompilation(Template template) {
    }

    /**
     * Give a chance to this plugin to fully manage this request
     * @param request The Play request
     * @param response The Play response
     * @return true if this plugin has managed this request
     */
    public boolean rawInvocation(Request request, Response response) throws Exception {
        return false;
    }

    /**
     * Let a chance to this plugin to manage a static resource
     * @param request The Play request
     * @param response The Play response
     * @return true if this plugin has managed this request
     */
    public boolean serveStatic(VirtualFile file, Request request, Response response) {
        return false;
    }

    public void beforeDetectingChanges() {
    }

    public Template loadTemplate(VirtualFile file) {
        return null;
    }

    /**
     * It's time for the plugin to detect changes.
     * Throw an exception is the application must be reloaded.
     */
    public void detectChange() {
    }

    /**
     * It's time for the plugin to detect changes.
     * Throw an exception is the application must be reloaded.
     */
    public boolean detectClassesChange() {
        return false;
    }

    /**
     * Called at application start (and at each reloading)
     * Time to start stateful things.
     */
    public void onApplicationStart() {
    }

    /**
     * Called after the application start.
     */
    public void afterApplicationStart() {
    }

    /**
     * Called at application stop (and before each reloading)
     * Time to shutdown stateful things.
     */
    public void onApplicationStop() {
    }

    /**
     * Called before a Play! invocation.
     * Time to prepare request specific things.
     */
    public void beforeInvocation() {
    }

    /**
     * Called after an invocation.
     * (unless an excetion has been thrown).
     * Time to close request specific things.
     */
    public void afterInvocation() {
    }

    /**
     * Called if an exception occured during the invocation.
     * @param e The catched exception.
     */
    public void onInvocationException(Throwable e) {
    }

    /**
     * Called at the end of the invocation.
     * (even if an exception occured).
     * Time to close request specific things.
     */
    public void invocationFinally() {
    }

    /**
     * Called before an 'action' invocation,
     * ie an HTTP request processing.
     */
    public void beforeActionInvocation(Method actionMethod) {
    }

    /**
     * Called when the action method has thrown a result.
     * @param result The result object for the request.
     */
    public void onActionInvocationResult(Result result) {
    }

    public void onInvocationSuccess() {
    }

    /**
     * Called when the request has been routed.
     * @param route The route selected.
     */
    public void onRequestRouting(Route route) {
    }

    /**
     * Called at the end of the action invocation.
     */
    public void afterActionInvocation() {
    }

    /**
     * Called at the end of the action invocation (either in case of success or any failure).
     */
    public void onActionInvocationFinally() {
    }

    /**
     * Called when the application.conf has been read.
     */
    public void onConfigurationRead() {
    }

    /**
     * Called after routes loading.
     */
    public void onRoutesLoaded() {
    }

    /** 
     * Event may be sent by plugins or other components
     * @param message convention: pluginClassShortName.message
     * @param context depends on the plugin
     */
    public void onEvent(String message, Object context) {
    }

    public List<ApplicationClass> onClassesChange(List<ApplicationClass> modified) {
        return emptyList();
    }

    public List<String> addTemplateExtensions() {
        return emptyList();
    }

    /**
     * Override to provide additional mime types from your plugin. These mimetypes get priority over
     * the default framework mimetypes but not over the application's configuration.
     * @return a Map from extensions (without dot) to mimetypes
     */
    public Map<String, String> addMimeTypes() {
        return emptyMap();
    }

    /**
     * Let a chance to the plugin to compile it owns classes.
     * Must be added to the mutable list.
     */
    @Deprecated
    public void compileAll(List<ApplicationClass> classes) {
    }

    /**
     * Let some plugins route themself
     * @param request
     */
    public void routeRequest(Request request) {
    }

    public Model.Factory modelFactory(Class<? extends Model> modelClass) {
        return null;
    }

    public void afterFixtureLoad() {
    }

    /**
     * Inter-plugin communication.
     */
    public static void postEvent(String message, Object context) {
        Play.pluginCollection.onEvent(message, context);
    }

    public void onApplicationReady() {
    }

<<<<<<< HEAD
    @Override
=======
>>>>>>> 97fe5473
    public int compareTo(PlayPlugin o) {
        int res = index < o.index ? -1 : (index == o.index ? 0 : 1);
        if (res != 0) {
            return res;
        }

        // index is equal in both plugins.
        // Sort on class type to get consistent order
        res = this.getClass().getName().compareTo(o.getClass().getName());
        if (res != 0) {
            // classnames where different
            return res;
        }

        // Identical classnames.
        // Sort on instance to get consistent order.
        // We only return 0 (equal) if both identityHashCode are identical
        // which is only the case if both this and other are the same object instance.
        // This is consistent with equals() when no special equals-method is implemented.
        int thisHashCode = System.identityHashCode(this);
        int otherHashCode = System.identityHashCode(o);
        return (thisHashCode < otherHashCode ? -1 : (thisHashCode == otherHashCode ? 0 : 1));
    }

    public String overrideTemplateSource(BaseTemplate template, String source) {
        return null;
    }

    public Object willBeValidated(Object value) {
        return null;
    }

    /**
     * Implement to add some classes that should be considered unit tests but do not extend
     * {@link org.junit.Assert} to tests that can be executed by test runner (will be visible in test UI).
     * <p>
     * <strong>Note:</strong>You probably will also need to override {@link PlayPlugin#runTest(java.lang.Class)} method
     * to handle unsupported tests execution properly.
     * <p>
     * Keep in mind that this method can only add tests to currently loaded ones.
     * You cannot disable tests this way. You should also make sure you do not duplicate already loaded tests.
     * 
     * @return list of plugin supported unit test classes (empty list in default implementation)
     */
    public Collection<Class> getUnitTests() {
        return emptyList();
    }

    /**
     * Implement to add some classes that should be considered functional tests but do not extend
     * {@link play.test.FunctionalTest} to tests that can be executed by test runner (will be visible in test UI).
     * <p>
     * <strong>Note:</strong>You probably will also need to override {@link PlayPlugin#runTest(java.lang.Class)} method
     * to handle unsupported tests execution properly.
     * <p>
     * Keep in mind that this method can only add tests to currently loaded ones.
     * You cannot disable tests this way. You should also make sure you do not duplicate already loaded tests.
     *
     * @return list of plugin supported functional test classes (empty list in default implementation)
     */
    public Collection<Class> getFunctionalTests() {
        return emptyList();
    }

    /** 
     * Class that define a filter. A filter is a class that wrap a certain behavior around an action.
     * You can access your Request and Response object within the filter. See the JPA plugin for an example.
     * The JPA plugin wraps a transaction around an action. The filter applies a transaction to the current Action.
     */
    public abstract class Filter<T> {
        String name;

        public Filter(String name) {
            this.name = name;
        }
        
        public abstract T withinFilter(play.libs.F.Function0<T> fct) throws Throwable;

        public String getName() {
            return name;
        }
    }
    
    /**
     * Return the filter implementation for this plugin. 
     */ 
    public Filter getFilter() {
        return null;
    }


}<|MERGE_RESOLUTION|>--- conflicted
+++ resolved
@@ -327,10 +327,7 @@
     public void onApplicationReady() {
     }
 
-<<<<<<< HEAD
     @Override
-=======
->>>>>>> 97fe5473
     public int compareTo(PlayPlugin o) {
         int res = index < o.index ? -1 : (index == o.index ? 0 : 1);
         if (res != 0) {
