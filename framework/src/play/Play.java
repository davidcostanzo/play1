package play;

import java.io.File;
import java.io.InputStreamReader;
import java.io.BufferedReader;
import java.io.LineNumberReader;
import java.io.IOException;
import java.net.URI;
import java.net.URL;
import java.util.*;
import java.util.concurrent.CopyOnWriteArrayList;
import java.util.regex.Matcher;
import java.util.regex.Pattern;

import play.cache.Cache;
import play.classloading.ApplicationClasses;
import play.classloading.ApplicationClassloader;
import play.deps.DependenciesManager;
import play.exceptions.PlayException;
import play.exceptions.UnexpectedException;
import play.libs.IO;
import play.mvc.Http;
import play.mvc.Router;
import play.plugins.PluginCollection;
import play.templates.TemplateLoader;
import play.utils.OrderSafeProperties;
import play.vfs.VirtualFile;

/**
 * Main framework class
 */
public class Play {

    /**
     * 2 modes
     */
    public enum Mode {

        /**
         * Enable development-specific features, e.g. view the documentation at the URL {@literal "/@documentation"}.
         */
        DEV,
        /**
         * Disable development-specific features.
         */
        PROD;

        public boolean isDev() {
            return this == DEV;
        }

        public boolean isProd() {
            return this == PROD;
        }
    }
    /**
     * Is the application initialized
     */
    public static boolean initialized = false;

    /**
     * Is the application started
     */
    public static boolean started = false;
    /**
     * True when the one and only shutdown hook is enabled
     */
    private static boolean shutdownHookEnabled = false;
    /**
     * The framework ID
     */
    public static String id;
    /**
     * The application mode
     */
    public static Mode mode;
    /**
     * The application root
     */
    public static File applicationPath = null;
    /**
     * tmp dir
     */
    public static File tmpDir = null;
    /**
     * tmp dir is readOnly
     */
    public static boolean readOnlyTmp = false;
    /**
     * The framework root
     */
    public static File frameworkPath = null;
    /**
     * All loaded application classes
     */
    public static ApplicationClasses classes;
    /**
     * The application classLoader
     */
    public static ApplicationClassloader classloader;
    /**
     * All paths to search for files
     */
    public static List<VirtualFile> roots = new ArrayList<VirtualFile>(16);
    /**
     * All paths to search for Java files
     */
    public static List<VirtualFile> javaPath;
    /**
     * All paths to search for templates files
     */
    public static List<VirtualFile> templatesPath;
    /**
     * Main routes file
     */
    public static VirtualFile routes;
    /**
     * Plugin routes files
     */
    public static Map<String, VirtualFile> modulesRoutes;
    /**
     * The loaded configuration files
     */
    public static Set<VirtualFile> confs = new HashSet<VirtualFile>(1);
    /**
     * The app configuration (already resolved from the framework id)
     */
    public static Properties configuration;
    /**
     * The last time than the application has started
     */
    public static long startedAt;
    /**
     * The list of supported locales
     */
    public static List<String> langs = new ArrayList<String>(16);
    /**
     * The very secret key
     */
    public static String secretKey;
    /**
     * pluginCollection that holds all loaded plugins and all enabled plugins..
     */
    public static PluginCollection pluginCollection = new PluginCollection();
    /**
     * Readonly list containing currently enabled plugins.
     * This list is updated from pluginCollection when pluginCollection is modified
     * Play plugins
     * Use pluginCollection instead.
     */
    @Deprecated
    public static List<PlayPlugin> plugins = pluginCollection.getEnabledPlugins();
    /**
     * Modules
     */
    public static Map<String, VirtualFile> modules = new HashMap<String, VirtualFile>(16);
    /**
     * Framework version
     */
    public static String version = null;
    /**
     * Context path (when several application are deployed on the same host)
     */
    public static String ctxPath = "";
    static boolean firstStart = true;
    public static boolean usePrecompiled = false;
    public static boolean forceProd = false;
    /**
     * Lazy load the templates on demand
     */
    public static boolean lazyLoadTemplates = false;

    /**
     * This is used as default encoding everywhere related to the web: request, response, WS
     */
    public static String defaultWebEncoding = "utf-8";

    /**
     * This flag indicates if the app is running in a standalone Play server or
     * as a WAR in an applicationServer
     */
    public static boolean standalonePlayServer = true;

    /**
     * Init the framework
     *
     * @param root The application path
     * @param id   The framework id to use
     */
    public static void init(File root, String id) {
        // Simple things
        Play.id = id;
        Play.started = false;
        Play.applicationPath = root;

        // load all play.static of exists
        initStaticStuff();

        guessFrameworkPath();

        // Read the configuration file
        readConfiguration();

        Play.classes = new ApplicationClasses();

        // Configure logs
        Logger.init();
        String logLevel = configuration.getProperty("application.log", "INFO");

        //only override log-level if Logger was not configured manually
        if( !Logger.configuredManually) {
            Logger.setUp(logLevel);
        }
        Logger.recordCaller = Boolean.parseBoolean(configuration.getProperty("application.log.recordCaller", "false"));

        Logger.info("Starting %s", root.getAbsolutePath());

        if (configuration.getProperty("play.tmp", "tmp").equals("none")) {
            tmpDir = null;
            Logger.debug("No tmp folder will be used (play.tmp is set to none)");
        } else {
            tmpDir = new File(configuration.getProperty("play.tmp", "tmp"));
            if (!tmpDir.isAbsolute()) {
                tmpDir = new File(applicationPath, tmpDir.getPath());
            }

            if (Logger.isTraceEnabled()) {
                Logger.trace("Using %s as tmp dir", Play.tmpDir);
            }

            if (!tmpDir.exists()) {
                try {
                    if (readOnlyTmp) {
                        throw new Exception("ReadOnly tmp");
                    }
                    tmpDir.mkdirs();
                } catch (Throwable e) {
                    tmpDir = null;
                    Logger.warn("No tmp folder will be used (cannot create the tmp dir)");
                }
            }
        }

        // Mode
        try {
            mode = Mode.valueOf(configuration.getProperty("application.mode", "DEV").toUpperCase());
        } catch (IllegalArgumentException e) {
            Logger.error("Illegal mode '%s', use either prod or dev", configuration.getProperty("application.mode"));
            fatalServerErrorOccurred();
        }
	
        // Force the Production mode if forceProd or precompile is activate
        // Set to the Prod mode must be done before loadModules call
        // as some modules (e.g. DocViewver) is only available in DEV
        if (usePrecompiled || forceProd || System.getProperty("precompile") != null) {
            mode = Mode.PROD;
        }

        // Context path
        ctxPath = configuration.getProperty("http.path", ctxPath);

        // Build basic java source path
        VirtualFile appRoot = VirtualFile.open(applicationPath);
        roots.add(appRoot);
        javaPath = new CopyOnWriteArrayList<VirtualFile>();
        javaPath.add(appRoot.child("app"));
        javaPath.add(appRoot.child("conf"));

        // Build basic templates path
        if (appRoot.child("app/views").exists() || (usePrecompiled && appRoot.child("precompiled/templates/app/views").exists())) {
            templatesPath = new ArrayList<VirtualFile>(2);
            templatesPath.add(appRoot.child("app/views"));
        } else {
            templatesPath = new ArrayList<VirtualFile>(1);
        }

        // Main route file
        routes = appRoot.child("conf/routes");

        // Plugin route files
        modulesRoutes = new HashMap<String, VirtualFile>(16);

        // Load modules
        loadModules(appRoot);

        // Load the templates from the framework after the one from the modules
        templatesPath.add(VirtualFile.open(new File(frameworkPath, "framework/templates")));

        // Enable a first classloader
        classloader = new ApplicationClassloader();

        // Fix ctxPath
        if ("/".equals(Play.ctxPath)) {
            Play.ctxPath = "";
        }

        // Default cookie domain
        Http.Cookie.defaultDomain = configuration.getProperty("application.defaultCookieDomain", null);
        if (Http.Cookie.defaultDomain!=null) {
            Logger.info("Using default cookie domain: " + Http.Cookie.defaultDomain);
        }

        // Plugins
        pluginCollection.loadPlugins();

        // Done !
        if (mode == Mode.PROD) {
            if (preCompile() && System.getProperty("precompile") == null) {
                start();
            } else {
                return;
            }
        } else {
            Logger.warn("You're running Play! in DEV mode");
        }

        // Plugins
        pluginCollection.onApplicationReady();

        Play.initialized = true;
    }

    public static void guessFrameworkPath() {
        // Guess the framework path
        try {
            URL versionUrl = Play.class.getResource("/play/version");
            // Read the content of the file
            Play.version = new LineNumberReader(new InputStreamReader(versionUrl.openStream())).readLine();

            // This is used only by the embedded server (Mina, Netty, Jetty etc)
            URI uri = new URI(versionUrl.toString().replace(" ", "%20"));
            if (frameworkPath == null || !frameworkPath.exists()) {
                if (uri.getScheme().equals("jar")) {
                    String jarPath = uri.getSchemeSpecificPart().substring(5, uri.getSchemeSpecificPart().lastIndexOf("!"));
                    frameworkPath = new File(jarPath).getParentFile().getParentFile().getAbsoluteFile();
                } else if (uri.getScheme().equals("file")) {
                    frameworkPath = new File(uri).getParentFile().getParentFile().getParentFile().getParentFile();
                } else {
                    throw new UnexpectedException("Cannot find the Play! framework - trying with uri: " + uri + " scheme " + uri.getScheme());
                }
            }
        } catch (Exception e) {
            throw new UnexpectedException("Where is the framework ?", e);
        }
    }

    /**
     * Read application.conf and resolve overriden key using the play id mechanism.
     */
    public static void readConfiguration() {
        confs = new HashSet<VirtualFile>();
        configuration = readOneConfigurationFile("application.conf");
        extractHttpPort();
        // Plugins
        pluginCollection.onConfigurationRead();
     }

    private static void extractHttpPort() {
        final String javaCommand = System.getProperty("sun.java.command", "");
        jregex.Matcher m = new jregex.Pattern(".* --http.port=({port}\\d+)").matcher(javaCommand);
        if (m.matches()) {
            configuration.setProperty("http.port", m.group("port"));
        }
    }


    private static Properties readOneConfigurationFile(String filename) {
        Properties propsFromFile=null;

        VirtualFile appRoot = VirtualFile.open(applicationPath);
        
        VirtualFile conf = appRoot.child("conf/" + filename);
        if (confs.contains(conf)) {
            throw new RuntimeException("Detected recursive @include usage. Have seen the file " + filename + " before");
        }
        
        try {
            propsFromFile = IO.readUtf8Properties(conf.inputstream());
        } catch (RuntimeException e) {
            if (e.getCause() instanceof IOException) {
                Logger.fatal("Cannot read "+filename);
                fatalServerErrorOccurred();
            }
        }
        confs.add(conf);
        
        // OK, check for instance specifics configuration
        Properties newConfiguration = new OrderSafeProperties();
        Pattern pattern = Pattern.compile("^%([a-zA-Z0-9_\\-]+)\\.(.*)$");
        for (Object key : propsFromFile.keySet()) {
            Matcher matcher = pattern.matcher(key + "");
            if (!matcher.matches()) {
                newConfiguration.put(key, propsFromFile.get(key).toString().trim());
            }
        }
        for (Object key : propsFromFile.keySet()) {
            Matcher matcher = pattern.matcher(key + "");
            if (matcher.matches()) {
                String instance = matcher.group(1);
                if (instance.equals(id)) {
                    newConfiguration.put(matcher.group(2), propsFromFile.get(key).toString().trim());
                }
            }
        }
        propsFromFile = newConfiguration;
        // Resolve ${..}
        pattern = Pattern.compile("\\$\\{([^}]+)}");
        for (Object key : propsFromFile.keySet()) {
            String value = propsFromFile.getProperty(key.toString());
            Matcher matcher = pattern.matcher(value);
            StringBuffer newValue = new StringBuffer(100);
            while (matcher.find()) {
                String jp = matcher.group(1);
                String r;
                if (jp.equals("application.path")) {
                    r = Play.applicationPath.getAbsolutePath();
                } else if (jp.equals("play.path")) {
                    r = Play.frameworkPath.getAbsolutePath();
                } else {
                    r = System.getProperty(jp);
                    if (r == null) {
                        r = System.getenv(jp);
                    }
                    if (r == null) {
                        Logger.warn("Cannot replace %s in configuration (%s=%s)", jp, key, value);
                        continue;
                    }
                }
                matcher.appendReplacement(newValue, r.replaceAll("\\\\", "\\\\\\\\"));
            }
            matcher.appendTail(newValue);
            propsFromFile.setProperty(key.toString(), newValue.toString());
        }
        // Include
        Map<Object, Object> toInclude = new HashMap<Object, Object>(16);
        for (Object key : propsFromFile.keySet()) {
            if (key.toString().startsWith("@include.")) {
                try {
                    String filenameToInclude = propsFromFile.getProperty(key.toString());
                    toInclude.putAll( readOneConfigurationFile(filenameToInclude) );
                } catch (Exception ex) {
                    Logger.warn("Missing include: %s", key);
                }
            }
        }
        propsFromFile.putAll(toInclude);

        return propsFromFile;
    }

    /**
     * Start the application.
     * Recall to restart !
     */
    public static synchronized void start() {
        try {

            if (started) {
                stop();
            }

            if( standalonePlayServer) {
                // Can only register shutdown-hook if running as standalone server
                if (!shutdownHookEnabled) {
                    //registers shutdown hook - Now there's a good chance that we can notify
                    //our plugins that we're going down when some calls ctrl+c or just kills our process..
                    shutdownHookEnabled = true;
                    Runtime.getRuntime().addShutdownHook(new Thread() {
                        public void run() {
                            Play.stop();
                        }
                    });
                }
            }

            if (mode == Mode.DEV) {
                // Need a new classloader
                classloader = new ApplicationClassloader();
                // Put it in the current context for any code that relies on having it there
                Thread.currentThread().setContextClassLoader(classloader);
                // Reload plugins
                pluginCollection.reloadApplicationPlugins();

            }

            // Reload configuration
            readConfiguration();

            // Configure logs
            String logLevel = configuration.getProperty("application.log", "INFO");
            //only override log-level if Logger was not configured manually
            if( !Logger.configuredManually) {
                Logger.setUp(logLevel);
            }
            Logger.recordCaller = Boolean.parseBoolean(configuration.getProperty("application.log.recordCaller", "false"));

            // Locales
            langs = new ArrayList<String>(Arrays.asList(configuration.getProperty("application.langs", "").split(",")));
            if (langs.size() == 1 && langs.get(0).trim().length() == 0) {
                langs = new ArrayList<String>(16);
            }

            // Clean templates
            TemplateLoader.cleanCompiledCache();

            // SecretKey
            secretKey = configuration.getProperty("application.secret", "").trim();
            if (secretKey.length() == 0) {
                Logger.warn("No secret key defined. Sessions will not be encrypted");
            }

            // Default web encoding
            String _defaultWebEncoding = configuration.getProperty("application.web_encoding");
            if( _defaultWebEncoding != null ) {
                Logger.info("Using custom default web encoding: " + _defaultWebEncoding);
                defaultWebEncoding = _defaultWebEncoding;
                // Must update current response also, since the request/response triggering
                // this configuration-loading in dev-mode have already been
                // set up with the previous encoding
                if( Http.Response.current() != null ) {
                    Http.Response.current().encoding = _defaultWebEncoding;
                }
            }


            // Try to load all classes
            Play.classloader.getAllClasses();

            // Routes
            Router.detectChanges(ctxPath);

            // Cache
            Cache.init();

            // Plugins
            try {
                pluginCollection.onApplicationStart();
            } catch (Exception e) {
                if (Play.mode.isProd()) {
                    Logger.error(e, "Can't start in PROD mode with errors");
                }
                if (e instanceof RuntimeException) {
                    throw (RuntimeException) e;
                }
                throw new UnexpectedException(e);
            }

            if (firstStart) {
                Logger.info("Application '%s' is now started !", configuration.getProperty("application.name", ""));
                firstStart = false;
            }

            // We made it
            started = true;
            startedAt = System.currentTimeMillis();

            // Plugins
            pluginCollection.afterApplicationStart();

        } catch (PlayException e) {
            started = false;
            try { Cache.stop(); } catch (Exception ignored) {}
            throw e;
        } catch (Exception e) {
            started = false;
            try { Cache.stop(); } catch (Exception ignored) {}
            throw new UnexpectedException(e);
        }
    }

    /**
     * Stop the application
     */
    public static synchronized void stop() {
        if (started) {
            Logger.trace("Stopping the play application");
            pluginCollection.onApplicationStop();
            started = false;
            Cache.stop();
            Router.lastLoading = 0L;
        }
    }

    /**
     * Force all java source and template compilation.
     *
     * @return success ?
     */
    static boolean preCompile() {
        if (usePrecompiled) {
            if (Play.getFile("precompiled").exists()) {
                classloader.getAllClasses();
                Logger.info("Application is precompiled");
                return true;
            }
            Logger.error("Precompiled classes are missing!!");
            fatalServerErrorOccurred();
            return false;
        }
        try {
            Logger.info("Precompiling ...");
            Thread.currentThread().setContextClassLoader(Play.classloader);
            long start = System.currentTimeMillis();
            classloader.getAllClasses();

            if (Logger.isTraceEnabled()) {
                Logger.trace("%sms to precompile the Java stuff", System.currentTimeMillis() - start);
            }

            if (!lazyLoadTemplates) {
                start = System.currentTimeMillis();
                TemplateLoader.getAllTemplate();

                if (Logger.isTraceEnabled()) {
                    Logger.trace("%sms to precompile the templates", System.currentTimeMillis() - start);
                }
            }
            return true;
        } catch (Throwable e) {
            Logger.error(e, "Cannot start in PROD mode with errors");
            fatalServerErrorOccurred();
            return false;
        }
    }

    /**
     * Detect sources modifications
     */
    public static synchronized void detectChanges() {
        if (mode == Mode.PROD) {
            return;
        }
        try {
            pluginCollection.beforeDetectingChanges();
            if(!pluginCollection.detectClassesChange()) {
                classloader.detectChanges();
            }
            Router.detectChanges(ctxPath);
            for(VirtualFile conf : confs) {
                if (conf.lastModified() > startedAt) {
                    start();
                    return;
                }
            }
            pluginCollection.detectChange();
            if (!Play.started) {
                throw new RuntimeException("Not started");
            }
        } catch (PlayException e) {
            throw e;
        } catch (Exception e) {
            // We have to do a clean refresh
            start();
        }
    }

    @SuppressWarnings("unchecked")
    public static <T> T plugin(Class<T> clazz) {
        return (T)pluginCollection.getPluginInstance((Class<? extends PlayPlugin>)clazz);
    }



    /**
     * Allow some code to run very early in Play - Use with caution !
     */
    public static void initStaticStuff() {
        // Play! plugings
        Enumeration<URL> urls = null;
        try {
            urls = Play.class.getClassLoader().getResources("play.static");
        } catch (Exception e) {
        }
        while (urls != null && urls.hasMoreElements()) {
            URL url = urls.nextElement();
            try {
                BufferedReader reader = new BufferedReader(new InputStreamReader(url.openStream(), "utf-8"));
                String line = null;
                while ((line = reader.readLine()) != null) {
                    try {
                        Class.forName(line);
                    } catch (Exception e) {
                        Logger.warn("! Cannot init static: " + line);
                    }
                }
            } catch (Exception ex) {
                Logger.error(ex, "Cannot load %s", url);
            }
        }
    }

    /**
     * Load all modules.
     * You can even specify the list using the MODULES environement variable.
     */
    public static void loadModules(VirtualFile appRoot) {
        if (System.getenv("MODULES") != null) {
            // Modules path is prepended with a env property
            if (System.getenv("MODULES") != null && System.getenv("MODULES").trim().length() > 0) {
                for (String m : System.getenv("MODULES").split(System.getProperty("os.name").startsWith("Windows") ? ";" : ":")) {
                    File modulePath = new File(m);
                    if (!modulePath.exists() || !modulePath.isDirectory()) {
                        Logger.error("Module %s will not be loaded because %s does not exist", modulePath.getName(), modulePath.getAbsolutePath());
                    } else {
                        final String modulePathName = modulePath.getName();
                        final String moduleName = modulePathName.contains("-") ?
                                modulePathName.substring(0, modulePathName.lastIndexOf("-")) :
                                modulePathName;
                        addModule(appRoot, moduleName, modulePath);
                    }
                }
            }
        }

        // Load modules from modules/ directory, but get the order from the dependencies.yml file
		// .listFiles() returns items in an OS dependant sequence, which is bad
		// See #781
		// the yaml parser wants play.version as an environment variable
		System.setProperty("play.version", Play.version);
		System.setProperty("application.path", applicationPath.getAbsolutePath());

		File localModules = Play.getFile("modules");
		Set<String> modules = new LinkedHashSet<String>();
		if (localModules != null && localModules.exists() && localModules.isDirectory()) {
			try {
			    File userHome  = new File(System.getProperty("user.home"));
			    DependenciesManager dm = new DependenciesManager(applicationPath, frameworkPath, userHome);
				modules = dm.retrieveModules();
			} catch (Exception e) {
				Logger.error("There was a problem parsing dependencies.yml (module will not be loaded in order of the dependencies.yml)", e);
				// Load module without considering the dependencies.yml order
				modules.addAll(Arrays.asList(localModules.list()));		
			}

			for (Iterator<String> iter = modules.iterator(); iter.hasNext();) {
				String moduleName = (String) iter.next();

				File module = new File(localModules, moduleName);

				if (moduleName.contains("-")) {
					moduleName = moduleName.substring(0, moduleName.indexOf("-"));
				}
<<<<<<< HEAD

				if (module.isDirectory()) {
					addModule(appRoot, moduleName, module);
=======
				
				if(module == null || !module.exists()){
				        Logger.error("Module %s will not be loaded because %s does not exist", moduleName, module.getAbsolutePath());
				} else if (module.isDirectory()) {
					addModule(moduleName, module);
>>>>>>> 4e55b0e5
				} else {
					File modulePath = new File(IO.readContentAsString(module).trim());
					if (!modulePath.exists() || !modulePath.isDirectory()) {
						Logger.error("Module %s will not be loaded because %s does not exist", moduleName, modulePath.getAbsolutePath());
					} else {
						addModule(appRoot, moduleName, modulePath);
					}
				}
			}
		}

        // Auto add special modules
        if (Play.runingInTestMode()) {
            addModule(appRoot, "_testrunner", new File(Play.frameworkPath, "modules/testrunner"));
        }

        if (Play.mode == Mode.DEV) {
            addModule(appRoot, "_docviewer", new File(Play.frameworkPath, "modules/docviewer"));
        }
    }

    /**
     * Add a play application (as plugin)
     *
     * @param path The application path
     */
    public static void addModule(VirtualFile appRoot, String name, File path) {
        VirtualFile root = VirtualFile.open(path);
        modules.put(name, root);
        if (root.child("app").exists()) {
            javaPath.add(root.child("app"));
        }
        if (root.child("app/views").exists() || (usePrecompiled && appRoot.child("precompiled/templates/from_module_" + name + "/app/views").exists())) {
            templatesPath.add(root.child("app/views"));
        }
        if (root.child("conf/routes").exists() || (usePrecompiled && appRoot.child("precompiled/templates/from_module_" + name + "/conf/routes").exists())) {
            modulesRoutes.put(name, root.child("conf/routes"));
        }
        roots.add(root);
        if (!name.startsWith("_")) {
            Logger.info("Module %s is available (%s)", name, path.getAbsolutePath());
        }
    }

    /**
     * Search a VirtualFile in all loaded applications and plugins
     *
     * @param path Relative path from the applications root
     * @return The virtualFile or null
     */
    public static VirtualFile getVirtualFile(String path) {
        return VirtualFile.search(roots, path);
    }

    /**
     * Search a File in the current application
     *
     * @param path Relative path from the application root
     * @return The file even if it doesn't exist
     */
    public static File getFile(String path) {
        return new File(applicationPath, path);
    }

    /**
     * Returns true if application is runing in test-mode.
     * Test-mode is resolved from the framework id.
     *
     * Your app is running in test-mode if the framwork id (Play.id)
     * is 'test' or 'test-?.*'
     * @return true if testmode
     */
    public static boolean runingInTestMode(){
        return id.matches("test|test-?.*");
    }
    

    /**
     * Call this method when there has been a fatal error that Play cannot recover from
     */
    public static void fatalServerErrorOccurred() {
        if (standalonePlayServer) {
            // Just quit the process
            System.exit(-1);
        } else {
            // Cannot quit the process while running inside an applicationServer
            String msg = "A fatal server error occurred";
            Logger.error(msg);
            throw new Error(msg);
        }
    }


}<|MERGE_RESOLUTION|>--- conflicted
+++ resolved
@@ -740,17 +740,11 @@
 				if (moduleName.contains("-")) {
 					moduleName = moduleName.substring(0, moduleName.indexOf("-"));
 				}
-<<<<<<< HEAD
-
-				if (module.isDirectory()) {
-					addModule(appRoot, moduleName, module);
-=======
 				
 				if(module == null || !module.exists()){
 				        Logger.error("Module %s will not be loaded because %s does not exist", moduleName, module.getAbsolutePath());
 				} else if (module.isDirectory()) {
-					addModule(moduleName, module);
->>>>>>> 4e55b0e5
+					addModule(appRoot, moduleName, module);
 				} else {
 					File modulePath = new File(IO.readContentAsString(module).trim());
 					if (!modulePath.exists() || !modulePath.isDirectory()) {
