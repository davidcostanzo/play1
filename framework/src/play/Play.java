package play;

import java.io.*;
import java.net.URI;
import java.net.URL;
import java.util.ArrayList;
import java.util.Arrays;
import java.util.Collections;
import java.util.Enumeration;
import java.util.HashMap;
import java.util.List;
import java.util.Map;
import java.util.Properties;
import java.util.regex.Matcher;
import java.util.regex.Pattern;

import play.cache.Cache;
import play.classloading.ApplicationClasses;
import play.classloading.ApplicationClassloader;
import play.exceptions.PlayException;
import play.exceptions.UnexpectedException;
import play.libs.IO;
import play.mvc.Router;
import play.templates.TemplateLoader;
import play.vfs.VirtualFile;

/**
 * Main framework class
 */
public class Play {

    /**
     * 2 modes
     */
    public enum Mode {

        DEV, PROD
    }

    /**
     * Is the application started
     */
    public static boolean started = false;
    /**
     * The framework ID
     */
    public static String id;
    /**
     * The application mode
     */
    public static Mode mode;
    /**
     * The application root
     */
    public static File applicationPath = null;
    /**
     * tmp dir
     */
    public static File tmpDir = null;
    /**
     * tmp dir is readOnly
     */
    public static boolean readOnlyTmp = false;
    /**
     * The framework root
     */
    public static File frameworkPath = null;
    /**
     * All loaded application classes
     */
    public static ApplicationClasses classes;
    /**
     * The application classLoader
     */
    public static ApplicationClassloader classloader;
    /**
     * All paths to search for files
     */
    public static List<VirtualFile> roots = new ArrayList<VirtualFile>();
    /**
     * All paths to search for Java files
     */
    public static List<VirtualFile> javaPath;
    /**
     * All paths to search for templates files
     */
    public static List<VirtualFile> templatesPath;
    /**
     * Main routes file
     */
    public static VirtualFile routes;
    /**
     * Plugin routes files
     */
    public static Map<String, VirtualFile> modulesRoutes;
    /**
     * The main application.conf
     */
    public static VirtualFile conf;
    /**
     * The app configuration (already resolved from the framework id)
     */
    public static Properties configuration;
    /**
     * The last time than the application has started
     */
    public static long startedAt;
    /**
     * The list of supported locales
     */
    public static List<String> langs = new ArrayList<String>();
    /**
     * The very secret key
     */
    public static String secretKey;
    /**
     * Play plugins
     */
    public static List<PlayPlugin> plugins = new ArrayList<PlayPlugin>();
    /**
     * Modules
     */
    public static Map<String, VirtualFile> modules = new HashMap<String, VirtualFile>();
    /**
     * Framework version
     */
    public static String version = null;
    // pv
    static boolean firstStart = true;
    public static boolean usePrecompiled = false;
    /**
     * Lazy load the templates on demand
     */
    public static boolean lazyLoadTemplates = false;
    private final static String NO_PREFIX = "";

    /**
     * Init the framework
     *
     * @param root The application path
     * @param id   The framework id to use
     */
    public static void init(File root, String id) {
        // Simple things
        Play.id = id;
        Play.started = false;
        Play.applicationPath = root;

        // load all play.static of exists
        initStaticStuff();

        // Guess the framework path
        try {

            URL versionUrl = Play.class.getResource("/play/version");
            // Read the content of the file
            Play.version = new LineNumberReader(new InputStreamReader(versionUrl.openStream())).readLine();

            // This is used only by the embedded server (Mina, Netty, Jetty etc)
            URI uri = new URI(versionUrl.toString().replace(" ", "%20"));
            if (frameworkPath == null || !frameworkPath.exists()) {
                if (uri.getScheme().equals("jar")) {
                    String jarPath = uri.getSchemeSpecificPart().substring(5, uri.getSchemeSpecificPart().lastIndexOf("!"));
                    frameworkPath = new File(jarPath).getParentFile().getParentFile().getAbsoluteFile();
                } else if (uri.getScheme().equals("file")) {
                    frameworkPath = new File(uri).getParentFile().getParentFile().getParentFile().getParentFile();
                } else {
                    throw new UnexpectedException("Cannot find the Play! framework - trying with uri: " + uri + " scheme " + uri.getScheme());
                }
            }
        } catch (Exception e) {
            throw new UnexpectedException("Where is the framework ?", e);
        }

<<<<<<< HEAD
=======

>>>>>>> ae0bc1f9
        System.setProperty("play.path", frameworkPath.getAbsolutePath());
        System.setProperty("application.path", applicationPath.getAbsolutePath());

        // Read the configuration file
        readConfiguration();

        Play.classes = new ApplicationClasses();

        // Configure logs
        Logger.init();
        String logLevel = configuration.getProperty("application.log", "INFO");
        Logger.setUp(logLevel);

        Logger.info("Starting %s", root.getAbsolutePath());

        if (configuration.getProperty("play.tmp", "tmp").equals("none")) {
            tmpDir = null;
            Logger.debug("No tmp folder will be used (play.tmp is set to none)");
        } else {
            tmpDir = new File(configuration.getProperty("play.tmp", "tmp"));
            if (!tmpDir.isAbsolute()) {
                tmpDir = new File(applicationPath, tmpDir.getPath());
            }
            Logger.trace("Using %s as tmp dir", Play.tmpDir);
            if (!tmpDir.exists()) {
                try {
                    if (readOnlyTmp) {
                        throw new Exception("ReadOnly tmp");
                    }
                    tmpDir.mkdirs();
                } catch (Throwable e) {
                    tmpDir = null;
                    Logger.warn("No tmp folder will be used (cannot create the tmp dir)");
                }
            }
        }

        // Mode
        mode = Mode.valueOf(configuration.getProperty("application.mode", "DEV").toUpperCase());

        // Build basic java source path
        VirtualFile appRoot = VirtualFile.open(applicationPath);
        roots.add(appRoot);
        javaPath = new ArrayList<VirtualFile>();
        javaPath.add(appRoot.child("app"));
        javaPath.add(appRoot.child("conf"));

        // Build basic templates path
        templatesPath = new ArrayList<VirtualFile>();
        templatesPath.add(appRoot.child("app/views"));
        templatesPath.add(VirtualFile.open(new File(frameworkPath, "framework/templates")));

        // Main route file
        routes = appRoot.child("conf/routes");

        // Plugin route files
        modulesRoutes = new HashMap<String, VirtualFile>();

        // Load modules
        loadModules();

        // Enable a first classloader
        classloader = new ApplicationClassloader();

        // Plugins
        loadPlugins();

        // Done !
        if (mode == Mode.PROD || System.getProperty("precompile") != null) {
            mode = Mode.PROD;
            if (preCompile() && System.getProperty("precompile") == null) {
                start();
            } else {
                return;
            }
        } else {
            Logger.warn("You're running Play! in DEV mode");
        }
    }

    /**
     * Read application.conf and resolve overriden key using the play id mechanism.
     */
    static void readConfiguration() {
        VirtualFile appRoot = VirtualFile.open(applicationPath);
        conf = appRoot.child("conf/application.conf");
        try {
            configuration = IO.readUtf8Properties(conf.inputstream());
        } catch (IOException ex) {
            Logger.fatal("Cannot read application.conf");
            System.exit(0);
        }
        // Ok, check for instance specifics configuration
        Properties newConfiguration = new Properties();
        Pattern pattern = Pattern.compile("^%([a-zA-Z0-9_\\-]+)\\.(.*)$");
        for (Object key : configuration.keySet()) {
            Matcher matcher = pattern.matcher(key + "");
            if (!matcher.matches()) {
                newConfiguration.put(key, configuration.get(key).toString().trim());
            }
        }
        for (Object key : configuration.keySet()) {
            Matcher matcher = pattern.matcher(key + "");
            if (matcher.matches()) {
                String instance = matcher.group(1);
                if (instance.equals(id)) {
                    newConfiguration.put(matcher.group(2), configuration.get(key).toString().trim());
                }
            }
        }
        configuration = newConfiguration;
        // Resolve ${..}
        pattern = Pattern.compile("\\$\\{([^}]+)}");
        for (Object key : configuration.keySet()) {
            String value = configuration.getProperty(key.toString());
            Matcher matcher = pattern.matcher(value);
            StringBuffer newValue = new StringBuffer();
            while (matcher.find()) {
                String jp = matcher.group(1);
                String r = System.getProperty(jp);
                if (r == null) {
                    Logger.warn("Cannot replace %s in configuration (%s=%s)", jp, key, value);
                    continue;
                }
                matcher.appendReplacement(newValue, System.getProperty(jp).replaceAll("\\\\", "\\\\\\\\"));
            }
            matcher.appendTail(newValue);
            configuration.setProperty(key.toString(), newValue.toString());
        }
        // Include
        Map toInclude = new HashMap();
        for (Object key : configuration.keySet()) {
            if (key.toString().startsWith("@include.")) {
                try {
                    toInclude.putAll(IO.readUtf8Properties(appRoot.child("conf/" + configuration.getProperty(key.toString())).inputstream()));
                } catch (Exception ex) {
                    Logger.warn("Missing include: %s", key);
                }
            }
        }
        configuration.putAll(toInclude);
        // Plugins
        for (PlayPlugin plugin : plugins) {
            plugin.onConfigurationRead();
        }
    }

    /**
     * Start the application.
     * Recall to restart !
     */
    public static synchronized void start() {
        try {

            if (started) {
                stop();
            }

            if (mode == Mode.DEV) {
                // Need a new classloader
                classloader = new ApplicationClassloader();
                // Reload plugins
                List<PlayPlugin> newPlugins = new ArrayList<PlayPlugin>();
                for (PlayPlugin plugin : plugins) {
                    if (plugin.getClass().getClassLoader().getClass().equals(ApplicationClassloader.class)) {
                        PlayPlugin newPlugin = (PlayPlugin) classloader.loadClass(plugin.getClass().getName()).getConstructors()[0].newInstance();
                        newPlugin.onLoad();
                        newPlugins.add(newPlugin);
                    } else {
                        newPlugins.add(plugin);
                    }
                }
                plugins = newPlugins;
            }

            // Reload configuration
            readConfiguration();

            // Configure logs
            String logLevel = configuration.getProperty("application.log", "INFO");
            Logger.setUp(logLevel);

            // Locales
            langs = Arrays.asList(configuration.getProperty("application.langs", "").split(","));
            if (langs.size() == 1 && langs.get(0).trim().equals("")) {
                langs = new ArrayList<String>();
            }

            // Clean templates
            TemplateLoader.cleanCompiledCache();

            // SecretKey
            secretKey = configuration.getProperty("application.secret", "").trim();
            if (secretKey.equals("")) {
                Logger.warn("No secret key defined. Sessions will not be encrypted");
            }

            // Try to load all classes
            Play.classloader.getAllClasses();

            // Routes
            Router.detectChanges(NO_PREFIX);

            // Plugins
            for (PlayPlugin plugin : plugins) {
                plugin.onApplicationStart();
            }

            // Cache
            Cache.init();

            if (firstStart) {
                Logger.info("Application '%s' is now started !", configuration.getProperty("application.name", ""));
                firstStart = false;
            }

            // We made it
            started = true;
            startedAt = System.currentTimeMillis();

            // Plugins
            for (PlayPlugin plugin : plugins) {
                plugin.afterApplicationStart();
            }

        } catch (PlayException e) {
            started = false;
            throw e;
        } catch (Exception e) {
            started = false;
            throw new UnexpectedException(e);
        }
    }

    /**
     * Stop the application
     */
    public static synchronized void stop() {
        started = false;
        for (PlayPlugin plugin : plugins) {
            plugin.onApplicationStop();
        }
        Cache.stop();
        Router.lastLoading = 0L;
    }

    /**
     * Force all java source and template compilation.
     *
     * @return success ?
     */
    static boolean preCompile() {
        if (usePrecompiled) {
            if (Play.getFile("precompiled").exists()) {
                classloader.getAllClasses();
                Logger.info("Application is precompiled");
                return true;
            } else {
                Logger.error("Precompiled classes are missing!!");
                try {
                    System.exit(-1);
                } catch (Exception ex) {
                    // Will not work in some application servers
                }
                return false;
            }
        }
        try {
            Logger.info("Precompiling ...");
            long start = System.currentTimeMillis();
            classloader.getAllClasses();
            Logger.trace("%sms to precompile the Java stuff", System.currentTimeMillis() - start);
            if (!lazyLoadTemplates) {
                start = System.currentTimeMillis();
                TemplateLoader.getAllTemplate();
                Logger.trace("%sms to precompile the templates", System.currentTimeMillis() - start);
            }
            return true;
        } catch (Throwable e) {
            Logger.error(e, "Cannot start in PROD mode with errors");
            try {
                System.exit(-1);
            } catch (Exception ex) {
                // Will not work in some application servers
            }
            return false;
        }
    }

    /**
     * Detect sources modifications
     */
    public static synchronized void detectChanges() {
        if (mode == Mode.PROD) {
            return;
        }
        try {
            for (PlayPlugin plugin : plugins) {
                plugin.beforeDetectingChanges();
            }
            classloader.detectChanges();
            Router.detectChanges(NO_PREFIX);
            if (conf.lastModified() > startedAt) {
                start();
                return;
            }
            for (PlayPlugin plugin : plugins) {
                plugin.detectChange();
            }
            if (!Play.started) {
                throw new RuntimeException("Not started");
            }
        } catch (PlayException e) {
            throw e;
        } catch (Exception e) {
            // We have to do a clean refresh
            start();
        }
    }

    /**
     * Enable found plugins
     */
    public static void loadPlugins() {
        Logger.trace("Loading plugins");
        // Play! plugings
        Enumeration<URL> urls = null;
        try {
            urls = Play.classloader.getResources("play.plugins");
        } catch (Exception e) {
        }
        while (urls != null && urls.hasMoreElements()) {
            URL url = urls.nextElement();
            Logger.trace("Found one plugins descriptor, %s", url);
            try {
                BufferedReader reader = new BufferedReader(new InputStreamReader(url.openStream(), "utf-8"));
                String line = null;
                while ((line = reader.readLine()) != null) {
                    String[] infos = line.split(":");
                    PlayPlugin plugin = (PlayPlugin) Play.classloader.loadClass(infos[1]).newInstance();
                    Logger.trace("Loaded plugin %s", plugin);
                    plugin.index = Integer.parseInt(infos[0]);
                    plugins.add(plugin);
                }
            } catch (Exception ex) {
                Logger.error(ex, "Cannot load %s", url);
            }
        }
        Collections.sort(plugins);
        for (PlayPlugin plugin : new ArrayList<PlayPlugin>(plugins)) { // wrap a new collection to allow some plugins to modify the list
            plugin.onLoad();
        }
    }

    /**
     * Allow some code to run very eraly in Play! - Use with caution !
     */
    public static void initStaticStuff() {
        // Play! plugings
        Enumeration<URL> urls = null;
        try {
            urls = Play.class.getClassLoader().getResources("play.static");
        } catch (Exception e) {
        }
        while (urls != null && urls.hasMoreElements()) {
            URL url = urls.nextElement();
            try {
                BufferedReader reader = new BufferedReader(new InputStreamReader(url.openStream(), "utf-8"));
                String line = null;
                while ((line = reader.readLine()) != null) {
                    try {
                        Class.forName(line);
                    } catch (Exception e) {
                        System.out.println("! Cannot init static : " + line);
                    }
                }
            } catch (Exception ex) {
                Logger.error(ex, "Cannot load %s", url);
            }
        }
    }

    /**
     * Load all modules.
     * You can even specify the list using the MODULES environement variable.
     */
    public static void loadModules() {
        if (System.getenv("MODULES") != null) {
            // Modules path is prepended with a env property
            if (System.getenv("MODULES") != null && System.getenv("MODULES").trim().length() > 0) {
                for (String m : System.getenv("MODULES").split(System.getProperty("os.name").startsWith("Windows") ? ";" : ":")) {
                    File modulePath = new File(m);
                    if (!modulePath.exists() || !modulePath.isDirectory()) {
                        Logger.error("Module %s will not be loaded because %s does not exist", modulePath.getName(), modulePath.getAbsolutePath());
                    } else {
                        addModule(modulePath.getName(), modulePath);
                    }
                }
            }
        }
        for (Enumeration<?> e = configuration.propertyNames(); e.hasMoreElements();) {
            String pName = e.nextElement().toString();
            if (pName.startsWith("module.")) {
                String moduleName = pName.substring(7);
                File modulePath = new File(configuration.getProperty(pName));
                if (!modulePath.isAbsolute()) {
                    modulePath = new File(applicationPath, configuration.getProperty(pName));
                }
                if (!modulePath.exists() || !modulePath.isDirectory()) {
                    Logger.error("Module %s will not be loaded because %s does not exist", moduleName, modulePath.getAbsolutePath());
                } else {
                    addModule(moduleName, modulePath);
                }
            }
        }
        if (Play.id.equals("test")) {
            addModule("_testrunner", new File(Play.frameworkPath, "modules/testrunner"));
        }
        if (Play.mode == Mode.DEV) {
            addModule("_docviewer", new File(Play.frameworkPath, "modules/docviewer"));
        }
    }

    /**
     * Add a play application (as plugin)
     *
     * @param path The application path
     */
    public static void addModule(String name, File path) {
        VirtualFile root = VirtualFile.open(path);
        modules.put(name, root);
        if (root.child("app").exists()) {
            javaPath.add(root.child("app"));
        }
        if (root.child("app/views").exists()) {
            templatesPath.add(root.child("app/views"));
        }
        if (root.child("conf/routes").exists()) {
            modulesRoutes.put(name, root.child("conf/routes"));
        }
        roots.add(root);
        if (!name.startsWith("_")) {
            Logger.info("Module %s is available (%s)", name, path.getAbsolutePath());
        }
    }

    /**
     * Search a VirtualFile in all loaded applications and plugins
     *
     * @param path Relative path from the applications root
     * @return The virtualFile or null
     */
    public static VirtualFile getVirtualFile(String path) {
        return VirtualFile.search(roots, path);
    }

    /**
     * Search a File in the current application
     *
     * @param path Relative path from the application root
     * @return The file even if it doesn't exist
     */
    public static File getFile(String path) {
        return new File(applicationPath, path);
    }
}
<|MERGE_RESOLUTION|>--- conflicted
+++ resolved
@@ -1,644 +1,640 @@
-package play;
-
-import java.io.*;
-import java.net.URI;
-import java.net.URL;
-import java.util.ArrayList;
-import java.util.Arrays;
-import java.util.Collections;
-import java.util.Enumeration;
-import java.util.HashMap;
-import java.util.List;
-import java.util.Map;
-import java.util.Properties;
-import java.util.regex.Matcher;
-import java.util.regex.Pattern;
-
-import play.cache.Cache;
-import play.classloading.ApplicationClasses;
-import play.classloading.ApplicationClassloader;
-import play.exceptions.PlayException;
-import play.exceptions.UnexpectedException;
-import play.libs.IO;
-import play.mvc.Router;
-import play.templates.TemplateLoader;
-import play.vfs.VirtualFile;
-
-/**
- * Main framework class
- */
-public class Play {
-
-    /**
-     * 2 modes
-     */
-    public enum Mode {
-
-        DEV, PROD
-    }
-
-    /**
-     * Is the application started
-     */
-    public static boolean started = false;
-    /**
-     * The framework ID
-     */
-    public static String id;
-    /**
-     * The application mode
-     */
-    public static Mode mode;
-    /**
-     * The application root
-     */
-    public static File applicationPath = null;
-    /**
-     * tmp dir
-     */
-    public static File tmpDir = null;
-    /**
-     * tmp dir is readOnly
-     */
-    public static boolean readOnlyTmp = false;
-    /**
-     * The framework root
-     */
-    public static File frameworkPath = null;
-    /**
-     * All loaded application classes
-     */
-    public static ApplicationClasses classes;
-    /**
-     * The application classLoader
-     */
-    public static ApplicationClassloader classloader;
-    /**
-     * All paths to search for files
-     */
-    public static List<VirtualFile> roots = new ArrayList<VirtualFile>();
-    /**
-     * All paths to search for Java files
-     */
-    public static List<VirtualFile> javaPath;
-    /**
-     * All paths to search for templates files
-     */
-    public static List<VirtualFile> templatesPath;
-    /**
-     * Main routes file
-     */
-    public static VirtualFile routes;
-    /**
-     * Plugin routes files
-     */
-    public static Map<String, VirtualFile> modulesRoutes;
-    /**
-     * The main application.conf
-     */
-    public static VirtualFile conf;
-    /**
-     * The app configuration (already resolved from the framework id)
-     */
-    public static Properties configuration;
-    /**
-     * The last time than the application has started
-     */
-    public static long startedAt;
-    /**
-     * The list of supported locales
-     */
-    public static List<String> langs = new ArrayList<String>();
-    /**
-     * The very secret key
-     */
-    public static String secretKey;
-    /**
-     * Play plugins
-     */
-    public static List<PlayPlugin> plugins = new ArrayList<PlayPlugin>();
-    /**
-     * Modules
-     */
-    public static Map<String, VirtualFile> modules = new HashMap<String, VirtualFile>();
-    /**
-     * Framework version
-     */
-    public static String version = null;
-    // pv
-    static boolean firstStart = true;
-    public static boolean usePrecompiled = false;
-    /**
-     * Lazy load the templates on demand
-     */
-    public static boolean lazyLoadTemplates = false;
-    private final static String NO_PREFIX = "";
-
-    /**
-     * Init the framework
-     *
-     * @param root The application path
-     * @param id   The framework id to use
-     */
-    public static void init(File root, String id) {
-        // Simple things
-        Play.id = id;
-        Play.started = false;
-        Play.applicationPath = root;
-
-        // load all play.static of exists
-        initStaticStuff();
-
-        // Guess the framework path
-        try {
-
-            URL versionUrl = Play.class.getResource("/play/version");
-            // Read the content of the file
-            Play.version = new LineNumberReader(new InputStreamReader(versionUrl.openStream())).readLine();
-
-            // This is used only by the embedded server (Mina, Netty, Jetty etc)
-            URI uri = new URI(versionUrl.toString().replace(" ", "%20"));
-            if (frameworkPath == null || !frameworkPath.exists()) {
-                if (uri.getScheme().equals("jar")) {
-                    String jarPath = uri.getSchemeSpecificPart().substring(5, uri.getSchemeSpecificPart().lastIndexOf("!"));
-                    frameworkPath = new File(jarPath).getParentFile().getParentFile().getAbsoluteFile();
-                } else if (uri.getScheme().equals("file")) {
-                    frameworkPath = new File(uri).getParentFile().getParentFile().getParentFile().getParentFile();
-                } else {
-                    throw new UnexpectedException("Cannot find the Play! framework - trying with uri: " + uri + " scheme " + uri.getScheme());
-                }
-            }
-        } catch (Exception e) {
-            throw new UnexpectedException("Where is the framework ?", e);
-        }
-
-<<<<<<< HEAD
-=======
-
->>>>>>> ae0bc1f9
-        System.setProperty("play.path", frameworkPath.getAbsolutePath());
-        System.setProperty("application.path", applicationPath.getAbsolutePath());
-
-        // Read the configuration file
-        readConfiguration();
-
-        Play.classes = new ApplicationClasses();
-
-        // Configure logs
-        Logger.init();
-        String logLevel = configuration.getProperty("application.log", "INFO");
-        Logger.setUp(logLevel);
-
-        Logger.info("Starting %s", root.getAbsolutePath());
-
-        if (configuration.getProperty("play.tmp", "tmp").equals("none")) {
-            tmpDir = null;
-            Logger.debug("No tmp folder will be used (play.tmp is set to none)");
-        } else {
-            tmpDir = new File(configuration.getProperty("play.tmp", "tmp"));
-            if (!tmpDir.isAbsolute()) {
-                tmpDir = new File(applicationPath, tmpDir.getPath());
-            }
-            Logger.trace("Using %s as tmp dir", Play.tmpDir);
-            if (!tmpDir.exists()) {
-                try {
-                    if (readOnlyTmp) {
-                        throw new Exception("ReadOnly tmp");
-                    }
-                    tmpDir.mkdirs();
-                } catch (Throwable e) {
-                    tmpDir = null;
-                    Logger.warn("No tmp folder will be used (cannot create the tmp dir)");
-                }
-            }
-        }
-
-        // Mode
-        mode = Mode.valueOf(configuration.getProperty("application.mode", "DEV").toUpperCase());
-
-        // Build basic java source path
-        VirtualFile appRoot = VirtualFile.open(applicationPath);
-        roots.add(appRoot);
-        javaPath = new ArrayList<VirtualFile>();
-        javaPath.add(appRoot.child("app"));
-        javaPath.add(appRoot.child("conf"));
-
-        // Build basic templates path
-        templatesPath = new ArrayList<VirtualFile>();
-        templatesPath.add(appRoot.child("app/views"));
-        templatesPath.add(VirtualFile.open(new File(frameworkPath, "framework/templates")));
-
-        // Main route file
-        routes = appRoot.child("conf/routes");
-
-        // Plugin route files
-        modulesRoutes = new HashMap<String, VirtualFile>();
-
-        // Load modules
-        loadModules();
-
-        // Enable a first classloader
-        classloader = new ApplicationClassloader();
-
-        // Plugins
-        loadPlugins();
-
-        // Done !
-        if (mode == Mode.PROD || System.getProperty("precompile") != null) {
-            mode = Mode.PROD;
-            if (preCompile() && System.getProperty("precompile") == null) {
-                start();
-            } else {
-                return;
-            }
-        } else {
-            Logger.warn("You're running Play! in DEV mode");
-        }
-    }
-
-    /**
-     * Read application.conf and resolve overriden key using the play id mechanism.
-     */
-    static void readConfiguration() {
-        VirtualFile appRoot = VirtualFile.open(applicationPath);
-        conf = appRoot.child("conf/application.conf");
-        try {
-            configuration = IO.readUtf8Properties(conf.inputstream());
-        } catch (IOException ex) {
-            Logger.fatal("Cannot read application.conf");
-            System.exit(0);
-        }
-        // Ok, check for instance specifics configuration
-        Properties newConfiguration = new Properties();
-        Pattern pattern = Pattern.compile("^%([a-zA-Z0-9_\\-]+)\\.(.*)$");
-        for (Object key : configuration.keySet()) {
-            Matcher matcher = pattern.matcher(key + "");
-            if (!matcher.matches()) {
-                newConfiguration.put(key, configuration.get(key).toString().trim());
-            }
-        }
-        for (Object key : configuration.keySet()) {
-            Matcher matcher = pattern.matcher(key + "");
-            if (matcher.matches()) {
-                String instance = matcher.group(1);
-                if (instance.equals(id)) {
-                    newConfiguration.put(matcher.group(2), configuration.get(key).toString().trim());
-                }
-            }
-        }
-        configuration = newConfiguration;
-        // Resolve ${..}
-        pattern = Pattern.compile("\\$\\{([^}]+)}");
-        for (Object key : configuration.keySet()) {
-            String value = configuration.getProperty(key.toString());
-            Matcher matcher = pattern.matcher(value);
-            StringBuffer newValue = new StringBuffer();
-            while (matcher.find()) {
-                String jp = matcher.group(1);
-                String r = System.getProperty(jp);
-                if (r == null) {
-                    Logger.warn("Cannot replace %s in configuration (%s=%s)", jp, key, value);
-                    continue;
-                }
-                matcher.appendReplacement(newValue, System.getProperty(jp).replaceAll("\\\\", "\\\\\\\\"));
-            }
-            matcher.appendTail(newValue);
-            configuration.setProperty(key.toString(), newValue.toString());
-        }
-        // Include
-        Map toInclude = new HashMap();
-        for (Object key : configuration.keySet()) {
-            if (key.toString().startsWith("@include.")) {
-                try {
-                    toInclude.putAll(IO.readUtf8Properties(appRoot.child("conf/" + configuration.getProperty(key.toString())).inputstream()));
-                } catch (Exception ex) {
-                    Logger.warn("Missing include: %s", key);
-                }
-            }
-        }
-        configuration.putAll(toInclude);
-        // Plugins
-        for (PlayPlugin plugin : plugins) {
-            plugin.onConfigurationRead();
-        }
-    }
-
-    /**
-     * Start the application.
-     * Recall to restart !
-     */
-    public static synchronized void start() {
-        try {
-
-            if (started) {
-                stop();
-            }
-
-            if (mode == Mode.DEV) {
-                // Need a new classloader
-                classloader = new ApplicationClassloader();
-                // Reload plugins
-                List<PlayPlugin> newPlugins = new ArrayList<PlayPlugin>();
-                for (PlayPlugin plugin : plugins) {
-                    if (plugin.getClass().getClassLoader().getClass().equals(ApplicationClassloader.class)) {
-                        PlayPlugin newPlugin = (PlayPlugin) classloader.loadClass(plugin.getClass().getName()).getConstructors()[0].newInstance();
-                        newPlugin.onLoad();
-                        newPlugins.add(newPlugin);
-                    } else {
-                        newPlugins.add(plugin);
-                    }
-                }
-                plugins = newPlugins;
-            }
-
-            // Reload configuration
-            readConfiguration();
-
-            // Configure logs
-            String logLevel = configuration.getProperty("application.log", "INFO");
-            Logger.setUp(logLevel);
-
-            // Locales
-            langs = Arrays.asList(configuration.getProperty("application.langs", "").split(","));
-            if (langs.size() == 1 && langs.get(0).trim().equals("")) {
-                langs = new ArrayList<String>();
-            }
-
-            // Clean templates
-            TemplateLoader.cleanCompiledCache();
-
-            // SecretKey
-            secretKey = configuration.getProperty("application.secret", "").trim();
-            if (secretKey.equals("")) {
-                Logger.warn("No secret key defined. Sessions will not be encrypted");
-            }
-
-            // Try to load all classes
-            Play.classloader.getAllClasses();
-
-            // Routes
-            Router.detectChanges(NO_PREFIX);
-
-            // Plugins
-            for (PlayPlugin plugin : plugins) {
-                plugin.onApplicationStart();
-            }
-
-            // Cache
-            Cache.init();
-
-            if (firstStart) {
-                Logger.info("Application '%s' is now started !", configuration.getProperty("application.name", ""));
-                firstStart = false;
-            }
-
-            // We made it
-            started = true;
-            startedAt = System.currentTimeMillis();
-
-            // Plugins
-            for (PlayPlugin plugin : plugins) {
-                plugin.afterApplicationStart();
-            }
-
-        } catch (PlayException e) {
-            started = false;
-            throw e;
-        } catch (Exception e) {
-            started = false;
-            throw new UnexpectedException(e);
-        }
-    }
-
-    /**
-     * Stop the application
-     */
-    public static synchronized void stop() {
-        started = false;
-        for (PlayPlugin plugin : plugins) {
-            plugin.onApplicationStop();
-        }
-        Cache.stop();
-        Router.lastLoading = 0L;
-    }
-
-    /**
-     * Force all java source and template compilation.
-     *
-     * @return success ?
-     */
-    static boolean preCompile() {
-        if (usePrecompiled) {
-            if (Play.getFile("precompiled").exists()) {
-                classloader.getAllClasses();
-                Logger.info("Application is precompiled");
-                return true;
-            } else {
-                Logger.error("Precompiled classes are missing!!");
-                try {
-                    System.exit(-1);
-                } catch (Exception ex) {
-                    // Will not work in some application servers
-                }
-                return false;
-            }
-        }
-        try {
-            Logger.info("Precompiling ...");
-            long start = System.currentTimeMillis();
-            classloader.getAllClasses();
-            Logger.trace("%sms to precompile the Java stuff", System.currentTimeMillis() - start);
-            if (!lazyLoadTemplates) {
-                start = System.currentTimeMillis();
-                TemplateLoader.getAllTemplate();
-                Logger.trace("%sms to precompile the templates", System.currentTimeMillis() - start);
-            }
-            return true;
-        } catch (Throwable e) {
-            Logger.error(e, "Cannot start in PROD mode with errors");
-            try {
-                System.exit(-1);
-            } catch (Exception ex) {
-                // Will not work in some application servers
-            }
-            return false;
-        }
-    }
-
-    /**
-     * Detect sources modifications
-     */
-    public static synchronized void detectChanges() {
-        if (mode == Mode.PROD) {
-            return;
-        }
-        try {
-            for (PlayPlugin plugin : plugins) {
-                plugin.beforeDetectingChanges();
-            }
-            classloader.detectChanges();
-            Router.detectChanges(NO_PREFIX);
-            if (conf.lastModified() > startedAt) {
-                start();
-                return;
-            }
-            for (PlayPlugin plugin : plugins) {
-                plugin.detectChange();
-            }
-            if (!Play.started) {
-                throw new RuntimeException("Not started");
-            }
-        } catch (PlayException e) {
-            throw e;
-        } catch (Exception e) {
-            // We have to do a clean refresh
-            start();
-        }
-    }
-
-    /**
-     * Enable found plugins
-     */
-    public static void loadPlugins() {
-        Logger.trace("Loading plugins");
-        // Play! plugings
-        Enumeration<URL> urls = null;
-        try {
-            urls = Play.classloader.getResources("play.plugins");
-        } catch (Exception e) {
-        }
-        while (urls != null && urls.hasMoreElements()) {
-            URL url = urls.nextElement();
-            Logger.trace("Found one plugins descriptor, %s", url);
-            try {
-                BufferedReader reader = new BufferedReader(new InputStreamReader(url.openStream(), "utf-8"));
-                String line = null;
-                while ((line = reader.readLine()) != null) {
-                    String[] infos = line.split(":");
-                    PlayPlugin plugin = (PlayPlugin) Play.classloader.loadClass(infos[1]).newInstance();
-                    Logger.trace("Loaded plugin %s", plugin);
-                    plugin.index = Integer.parseInt(infos[0]);
-                    plugins.add(plugin);
-                }
-            } catch (Exception ex) {
-                Logger.error(ex, "Cannot load %s", url);
-            }
-        }
-        Collections.sort(plugins);
-        for (PlayPlugin plugin : new ArrayList<PlayPlugin>(plugins)) { // wrap a new collection to allow some plugins to modify the list
-            plugin.onLoad();
-        }
-    }
-
-    /**
-     * Allow some code to run very eraly in Play! - Use with caution !
-     */
-    public static void initStaticStuff() {
-        // Play! plugings
-        Enumeration<URL> urls = null;
-        try {
-            urls = Play.class.getClassLoader().getResources("play.static");
-        } catch (Exception e) {
-        }
-        while (urls != null && urls.hasMoreElements()) {
-            URL url = urls.nextElement();
-            try {
-                BufferedReader reader = new BufferedReader(new InputStreamReader(url.openStream(), "utf-8"));
-                String line = null;
-                while ((line = reader.readLine()) != null) {
-                    try {
-                        Class.forName(line);
-                    } catch (Exception e) {
-                        System.out.println("! Cannot init static : " + line);
-                    }
-                }
-            } catch (Exception ex) {
-                Logger.error(ex, "Cannot load %s", url);
-            }
-        }
-    }
-
-    /**
-     * Load all modules.
-     * You can even specify the list using the MODULES environement variable.
-     */
-    public static void loadModules() {
-        if (System.getenv("MODULES") != null) {
-            // Modules path is prepended with a env property
-            if (System.getenv("MODULES") != null && System.getenv("MODULES").trim().length() > 0) {
-                for (String m : System.getenv("MODULES").split(System.getProperty("os.name").startsWith("Windows") ? ";" : ":")) {
-                    File modulePath = new File(m);
-                    if (!modulePath.exists() || !modulePath.isDirectory()) {
-                        Logger.error("Module %s will not be loaded because %s does not exist", modulePath.getName(), modulePath.getAbsolutePath());
-                    } else {
-                        addModule(modulePath.getName(), modulePath);
-                    }
-                }
-            }
-        }
-        for (Enumeration<?> e = configuration.propertyNames(); e.hasMoreElements();) {
-            String pName = e.nextElement().toString();
-            if (pName.startsWith("module.")) {
-                String moduleName = pName.substring(7);
-                File modulePath = new File(configuration.getProperty(pName));
-                if (!modulePath.isAbsolute()) {
-                    modulePath = new File(applicationPath, configuration.getProperty(pName));
-                }
-                if (!modulePath.exists() || !modulePath.isDirectory()) {
-                    Logger.error("Module %s will not be loaded because %s does not exist", moduleName, modulePath.getAbsolutePath());
-                } else {
-                    addModule(moduleName, modulePath);
-                }
-            }
-        }
-        if (Play.id.equals("test")) {
-            addModule("_testrunner", new File(Play.frameworkPath, "modules/testrunner"));
-        }
-        if (Play.mode == Mode.DEV) {
-            addModule("_docviewer", new File(Play.frameworkPath, "modules/docviewer"));
-        }
-    }
-
-    /**
-     * Add a play application (as plugin)
-     *
-     * @param path The application path
-     */
-    public static void addModule(String name, File path) {
-        VirtualFile root = VirtualFile.open(path);
-        modules.put(name, root);
-        if (root.child("app").exists()) {
-            javaPath.add(root.child("app"));
-        }
-        if (root.child("app/views").exists()) {
-            templatesPath.add(root.child("app/views"));
-        }
-        if (root.child("conf/routes").exists()) {
-            modulesRoutes.put(name, root.child("conf/routes"));
-        }
-        roots.add(root);
-        if (!name.startsWith("_")) {
-            Logger.info("Module %s is available (%s)", name, path.getAbsolutePath());
-        }
-    }
-
-    /**
-     * Search a VirtualFile in all loaded applications and plugins
-     *
-     * @param path Relative path from the applications root
-     * @return The virtualFile or null
-     */
-    public static VirtualFile getVirtualFile(String path) {
-        return VirtualFile.search(roots, path);
-    }
-
-    /**
-     * Search a File in the current application
-     *
-     * @param path Relative path from the application root
-     * @return The file even if it doesn't exist
-     */
-    public static File getFile(String path) {
-        return new File(applicationPath, path);
-    }
-}
+package play;
+
+import java.io.*;
+import java.net.URI;
+import java.net.URL;
+import java.util.ArrayList;
+import java.util.Arrays;
+import java.util.Collections;
+import java.util.Enumeration;
+import java.util.HashMap;
+import java.util.List;
+import java.util.Map;
+import java.util.Properties;
+import java.util.regex.Matcher;
+import java.util.regex.Pattern;
+
+import play.cache.Cache;
+import play.classloading.ApplicationClasses;
+import play.classloading.ApplicationClassloader;
+import play.exceptions.PlayException;
+import play.exceptions.UnexpectedException;
+import play.libs.IO;
+import play.mvc.Router;
+import play.templates.TemplateLoader;
+import play.vfs.VirtualFile;
+
+/**
+ * Main framework class
+ */
+public class Play {
+
+    /**
+     * 2 modes
+     */
+    public enum Mode {
+
+        DEV, PROD
+    }
+
+    /**
+     * Is the application started
+     */
+    public static boolean started = false;
+    /**
+     * The framework ID
+     */
+    public static String id;
+    /**
+     * The application mode
+     */
+    public static Mode mode;
+    /**
+     * The application root
+     */
+    public static File applicationPath = null;
+    /**
+     * tmp dir
+     */
+    public static File tmpDir = null;
+    /**
+     * tmp dir is readOnly
+     */
+    public static boolean readOnlyTmp = false;
+    /**
+     * The framework root
+     */
+    public static File frameworkPath = null;
+    /**
+     * All loaded application classes
+     */
+    public static ApplicationClasses classes;
+    /**
+     * The application classLoader
+     */
+    public static ApplicationClassloader classloader;
+    /**
+     * All paths to search for files
+     */
+    public static List<VirtualFile> roots = new ArrayList<VirtualFile>();
+    /**
+     * All paths to search for Java files
+     */
+    public static List<VirtualFile> javaPath;
+    /**
+     * All paths to search for templates files
+     */
+    public static List<VirtualFile> templatesPath;
+    /**
+     * Main routes file
+     */
+    public static VirtualFile routes;
+    /**
+     * Plugin routes files
+     */
+    public static Map<String, VirtualFile> modulesRoutes;
+    /**
+     * The main application.conf
+     */
+    public static VirtualFile conf;
+    /**
+     * The app configuration (already resolved from the framework id)
+     */
+    public static Properties configuration;
+    /**
+     * The last time than the application has started
+     */
+    public static long startedAt;
+    /**
+     * The list of supported locales
+     */
+    public static List<String> langs = new ArrayList<String>();
+    /**
+     * The very secret key
+     */
+    public static String secretKey;
+    /**
+     * Play plugins
+     */
+    public static List<PlayPlugin> plugins = new ArrayList<PlayPlugin>();
+    /**
+     * Modules
+     */
+    public static Map<String, VirtualFile> modules = new HashMap<String, VirtualFile>();
+    /**
+     * Framework version
+     */
+    public static String version = null;
+    // pv
+    static boolean firstStart = true;
+    public static boolean usePrecompiled = false;
+    /**
+     * Lazy load the templates on demand
+     */
+    public static boolean lazyLoadTemplates = false;
+    private final static String NO_PREFIX = "";
+
+    /**
+     * Init the framework
+     *
+     * @param root The application path
+     * @param id   The framework id to use
+     */
+    public static void init(File root, String id) {
+        // Simple things
+        Play.id = id;
+        Play.started = false;
+        Play.applicationPath = root;
+
+        // load all play.static of exists
+        initStaticStuff();
+
+        // Guess the framework path
+        try {
+
+            URL versionUrl = Play.class.getResource("/play/version");
+            // Read the content of the file
+            Play.version = new LineNumberReader(new InputStreamReader(versionUrl.openStream())).readLine();
+
+            // This is used only by the embedded server (Mina, Netty, Jetty etc)
+            URI uri = new URI(versionUrl.toString().replace(" ", "%20"));
+            if (frameworkPath == null || !frameworkPath.exists()) {
+                if (uri.getScheme().equals("jar")) {
+                    String jarPath = uri.getSchemeSpecificPart().substring(5, uri.getSchemeSpecificPart().lastIndexOf("!"));
+                    frameworkPath = new File(jarPath).getParentFile().getParentFile().getAbsoluteFile();
+                } else if (uri.getScheme().equals("file")) {
+                    frameworkPath = new File(uri).getParentFile().getParentFile().getParentFile().getParentFile();
+                } else {
+                    throw new UnexpectedException("Cannot find the Play! framework - trying with uri: " + uri + " scheme " + uri.getScheme());
+                }
+            }
+        } catch (Exception e) {
+            throw new UnexpectedException("Where is the framework ?", e);
+        }
+
+        System.setProperty("play.path", frameworkPath.getAbsolutePath());
+        System.setProperty("application.path", applicationPath.getAbsolutePath());
+
+        // Read the configuration file
+        readConfiguration();
+
+        Play.classes = new ApplicationClasses();
+
+        // Configure logs
+        Logger.init();
+        String logLevel = configuration.getProperty("application.log", "INFO");
+        Logger.setUp(logLevel);
+
+        Logger.info("Starting %s", root.getAbsolutePath());
+
+        if (configuration.getProperty("play.tmp", "tmp").equals("none")) {
+            tmpDir = null;
+            Logger.debug("No tmp folder will be used (play.tmp is set to none)");
+        } else {
+            tmpDir = new File(configuration.getProperty("play.tmp", "tmp"));
+            if (!tmpDir.isAbsolute()) {
+                tmpDir = new File(applicationPath, tmpDir.getPath());
+            }
+            Logger.trace("Using %s as tmp dir", Play.tmpDir);
+            if (!tmpDir.exists()) {
+                try {
+                    if (readOnlyTmp) {
+                        throw new Exception("ReadOnly tmp");
+                    }
+                    tmpDir.mkdirs();
+                } catch (Throwable e) {
+                    tmpDir = null;
+                    Logger.warn("No tmp folder will be used (cannot create the tmp dir)");
+                }
+            }
+        }
+
+        // Mode
+        mode = Mode.valueOf(configuration.getProperty("application.mode", "DEV").toUpperCase());
+
+        // Build basic java source path
+        VirtualFile appRoot = VirtualFile.open(applicationPath);
+        roots.add(appRoot);
+        javaPath = new ArrayList<VirtualFile>();
+        javaPath.add(appRoot.child("app"));
+        javaPath.add(appRoot.child("conf"));
+
+        // Build basic templates path
+        templatesPath = new ArrayList<VirtualFile>();
+        templatesPath.add(appRoot.child("app/views"));
+        templatesPath.add(VirtualFile.open(new File(frameworkPath, "framework/templates")));
+
+        // Main route file
+        routes = appRoot.child("conf/routes");
+
+        // Plugin route files
+        modulesRoutes = new HashMap<String, VirtualFile>();
+
+        // Load modules
+        loadModules();
+
+        // Enable a first classloader
+        classloader = new ApplicationClassloader();
+
+        // Plugins
+        loadPlugins();
+
+        // Done !
+        if (mode == Mode.PROD || System.getProperty("precompile") != null) {
+            mode = Mode.PROD;
+            if (preCompile() && System.getProperty("precompile") == null) {
+                start();
+            } else {
+                return;
+            }
+        } else {
+            Logger.warn("You're running Play! in DEV mode");
+        }
+    }
+
+    /**
+     * Read application.conf and resolve overriden key using the play id mechanism.
+     */
+    static void readConfiguration() {
+        VirtualFile appRoot = VirtualFile.open(applicationPath);
+        conf = appRoot.child("conf/application.conf");
+        try {
+            configuration = IO.readUtf8Properties(conf.inputstream());
+        } catch (IOException ex) {
+            Logger.fatal("Cannot read application.conf");
+            System.exit(0);
+        }
+        // Ok, check for instance specifics configuration
+        Properties newConfiguration = new Properties();
+        Pattern pattern = Pattern.compile("^%([a-zA-Z0-9_\\-]+)\\.(.*)$");
+        for (Object key : configuration.keySet()) {
+            Matcher matcher = pattern.matcher(key + "");
+            if (!matcher.matches()) {
+                newConfiguration.put(key, configuration.get(key).toString().trim());
+            }
+        }
+        for (Object key : configuration.keySet()) {
+            Matcher matcher = pattern.matcher(key + "");
+            if (matcher.matches()) {
+                String instance = matcher.group(1);
+                if (instance.equals(id)) {
+                    newConfiguration.put(matcher.group(2), configuration.get(key).toString().trim());
+                }
+            }
+        }
+        configuration = newConfiguration;
+        // Resolve ${..}
+        pattern = Pattern.compile("\\$\\{([^}]+)}");
+        for (Object key : configuration.keySet()) {
+            String value = configuration.getProperty(key.toString());
+            Matcher matcher = pattern.matcher(value);
+            StringBuffer newValue = new StringBuffer();
+            while (matcher.find()) {
+                String jp = matcher.group(1);
+                String r = System.getProperty(jp);
+                if (r == null) {
+                    Logger.warn("Cannot replace %s in configuration (%s=%s)", jp, key, value);
+                    continue;
+                }
+                matcher.appendReplacement(newValue, System.getProperty(jp).replaceAll("\\\\", "\\\\\\\\"));
+            }
+            matcher.appendTail(newValue);
+            configuration.setProperty(key.toString(), newValue.toString());
+        }
+        // Include
+        Map toInclude = new HashMap();
+        for (Object key : configuration.keySet()) {
+            if (key.toString().startsWith("@include.")) {
+                try {
+                    toInclude.putAll(IO.readUtf8Properties(appRoot.child("conf/" + configuration.getProperty(key.toString())).inputstream()));
+                } catch (Exception ex) {
+                    Logger.warn("Missing include: %s", key);
+                }
+            }
+        }
+        configuration.putAll(toInclude);
+        // Plugins
+        for (PlayPlugin plugin : plugins) {
+            plugin.onConfigurationRead();
+        }
+    }
+
+    /**
+     * Start the application.
+     * Recall to restart !
+     */
+    public static synchronized void start() {
+        try {
+
+            if (started) {
+                stop();
+            }
+
+            if (mode == Mode.DEV) {
+                // Need a new classloader
+                classloader = new ApplicationClassloader();
+                // Reload plugins
+                List<PlayPlugin> newPlugins = new ArrayList<PlayPlugin>();
+                for (PlayPlugin plugin : plugins) {
+                    if (plugin.getClass().getClassLoader().getClass().equals(ApplicationClassloader.class)) {
+                        PlayPlugin newPlugin = (PlayPlugin) classloader.loadClass(plugin.getClass().getName()).getConstructors()[0].newInstance();
+                        newPlugin.onLoad();
+                        newPlugins.add(newPlugin);
+                    } else {
+                        newPlugins.add(plugin);
+                    }
+                }
+                plugins = newPlugins;
+            }
+
+            // Reload configuration
+            readConfiguration();
+
+            // Configure logs
+            String logLevel = configuration.getProperty("application.log", "INFO");
+            Logger.setUp(logLevel);
+
+            // Locales
+            langs = Arrays.asList(configuration.getProperty("application.langs", "").split(","));
+            if (langs.size() == 1 && langs.get(0).trim().equals("")) {
+                langs = new ArrayList<String>();
+            }
+
+            // Clean templates
+            TemplateLoader.cleanCompiledCache();
+
+            // SecretKey
+            secretKey = configuration.getProperty("application.secret", "").trim();
+            if (secretKey.equals("")) {
+                Logger.warn("No secret key defined. Sessions will not be encrypted");
+            }
+
+            // Try to load all classes
+            Play.classloader.getAllClasses();
+
+            // Routes
+            Router.detectChanges(NO_PREFIX);
+
+            // Plugins
+            for (PlayPlugin plugin : plugins) {
+                plugin.onApplicationStart();
+            }
+
+            // Cache
+            Cache.init();
+
+            if (firstStart) {
+                Logger.info("Application '%s' is now started !", configuration.getProperty("application.name", ""));
+                firstStart = false;
+            }
+
+            // We made it
+            started = true;
+            startedAt = System.currentTimeMillis();
+
+            // Plugins
+            for (PlayPlugin plugin : plugins) {
+                plugin.afterApplicationStart();
+            }
+
+        } catch (PlayException e) {
+            started = false;
+            throw e;
+        } catch (Exception e) {
+            started = false;
+            throw new UnexpectedException(e);
+        }
+    }
+
+    /**
+     * Stop the application
+     */
+    public static synchronized void stop() {
+        started = false;
+        for (PlayPlugin plugin : plugins) {
+            plugin.onApplicationStop();
+        }
+        Cache.stop();
+        Router.lastLoading = 0L;
+    }
+
+    /**
+     * Force all java source and template compilation.
+     *
+     * @return success ?
+     */
+    static boolean preCompile() {
+        if (usePrecompiled) {
+            if (Play.getFile("precompiled").exists()) {
+                classloader.getAllClasses();
+                Logger.info("Application is precompiled");
+                return true;
+            } else {
+                Logger.error("Precompiled classes are missing!!");
+                try {
+                    System.exit(-1);
+                } catch (Exception ex) {
+                    // Will not work in some application servers
+                }
+                return false;
+            }
+        }
+        try {
+            Logger.info("Precompiling ...");
+            long start = System.currentTimeMillis();
+            classloader.getAllClasses();
+            Logger.trace("%sms to precompile the Java stuff", System.currentTimeMillis() - start);
+            if (!lazyLoadTemplates) {
+                start = System.currentTimeMillis();
+                TemplateLoader.getAllTemplate();
+                Logger.trace("%sms to precompile the templates", System.currentTimeMillis() - start);
+            }
+            return true;
+        } catch (Throwable e) {
+            Logger.error(e, "Cannot start in PROD mode with errors");
+            try {
+                System.exit(-1);
+            } catch (Exception ex) {
+                // Will not work in some application servers
+            }
+            return false;
+        }
+    }
+
+    /**
+     * Detect sources modifications
+     */
+    public static synchronized void detectChanges() {
+        if (mode == Mode.PROD) {
+            return;
+        }
+        try {
+            for (PlayPlugin plugin : plugins) {
+                plugin.beforeDetectingChanges();
+            }
+            classloader.detectChanges();
+            Router.detectChanges(NO_PREFIX);
+            if (conf.lastModified() > startedAt) {
+                start();
+                return;
+            }
+            for (PlayPlugin plugin : plugins) {
+                plugin.detectChange();
+            }
+            if (!Play.started) {
+                throw new RuntimeException("Not started");
+            }
+        } catch (PlayException e) {
+            throw e;
+        } catch (Exception e) {
+            // We have to do a clean refresh
+            start();
+        }
+    }
+
+    /**
+     * Enable found plugins
+     */
+    public static void loadPlugins() {
+        Logger.trace("Loading plugins");
+        // Play! plugings
+        Enumeration<URL> urls = null;
+        try {
+            urls = Play.classloader.getResources("play.plugins");
+        } catch (Exception e) {
+        }
+        while (urls != null && urls.hasMoreElements()) {
+            URL url = urls.nextElement();
+            Logger.trace("Found one plugins descriptor, %s", url);
+            try {
+                BufferedReader reader = new BufferedReader(new InputStreamReader(url.openStream(), "utf-8"));
+                String line = null;
+                while ((line = reader.readLine()) != null) {
+                    String[] infos = line.split(":");
+                    PlayPlugin plugin = (PlayPlugin) Play.classloader.loadClass(infos[1]).newInstance();
+                    Logger.trace("Loaded plugin %s", plugin);
+                    plugin.index = Integer.parseInt(infos[0]);
+                    plugins.add(plugin);
+                }
+            } catch (Exception ex) {
+                Logger.error(ex, "Cannot load %s", url);
+            }
+        }
+        Collections.sort(plugins);
+        for (PlayPlugin plugin : new ArrayList<PlayPlugin>(plugins)) { // wrap a new collection to allow some plugins to modify the list
+            plugin.onLoad();
+        }
+    }
+
+    /**
+     * Allow some code to run very eraly in Play! - Use with caution !
+     */
+    public static void initStaticStuff() {
+        // Play! plugings
+        Enumeration<URL> urls = null;
+        try {
+            urls = Play.class.getClassLoader().getResources("play.static");
+        } catch (Exception e) {
+        }
+        while (urls != null && urls.hasMoreElements()) {
+            URL url = urls.nextElement();
+            try {
+                BufferedReader reader = new BufferedReader(new InputStreamReader(url.openStream(), "utf-8"));
+                String line = null;
+                while ((line = reader.readLine()) != null) {
+                    try {
+                        Class.forName(line);
+                    } catch (Exception e) {
+                        System.out.println("! Cannot init static : " + line);
+                    }
+                }
+            } catch (Exception ex) {
+                Logger.error(ex, "Cannot load %s", url);
+            }
+        }
+    }
+
+    /**
+     * Load all modules.
+     * You can even specify the list using the MODULES environement variable.
+     */
+    public static void loadModules() {
+        if (System.getenv("MODULES") != null) {
+            // Modules path is prepended with a env property
+            if (System.getenv("MODULES") != null && System.getenv("MODULES").trim().length() > 0) {
+                for (String m : System.getenv("MODULES").split(System.getProperty("os.name").startsWith("Windows") ? ";" : ":")) {
+                    File modulePath = new File(m);
+                    if (!modulePath.exists() || !modulePath.isDirectory()) {
+                        Logger.error("Module %s will not be loaded because %s does not exist", modulePath.getName(), modulePath.getAbsolutePath());
+                    } else {
+                        addModule(modulePath.getName(), modulePath);
+                    }
+                }
+            }
+        }
+        for (Enumeration<?> e = configuration.propertyNames(); e.hasMoreElements();) {
+            String pName = e.nextElement().toString();
+            if (pName.startsWith("module.")) {
+                String moduleName = pName.substring(7);
+                File modulePath = new File(configuration.getProperty(pName));
+                if (!modulePath.isAbsolute()) {
+                    modulePath = new File(applicationPath, configuration.getProperty(pName));
+                }
+                if (!modulePath.exists() || !modulePath.isDirectory()) {
+                    Logger.error("Module %s will not be loaded because %s does not exist", moduleName, modulePath.getAbsolutePath());
+                } else {
+                    addModule(moduleName, modulePath);
+                }
+            }
+        }
+        if (Play.id.equals("test")) {
+            addModule("_testrunner", new File(Play.frameworkPath, "modules/testrunner"));
+        }
+        if (Play.mode == Mode.DEV) {
+            addModule("_docviewer", new File(Play.frameworkPath, "modules/docviewer"));
+        }
+    }
+
+    /**
+     * Add a play application (as plugin)
+     *
+     * @param path The application path
+     */
+    public static void addModule(String name, File path) {
+        VirtualFile root = VirtualFile.open(path);
+        modules.put(name, root);
+        if (root.child("app").exists()) {
+            javaPath.add(root.child("app"));
+        }
+        if (root.child("app/views").exists()) {
+            templatesPath.add(root.child("app/views"));
+        }
+        if (root.child("conf/routes").exists()) {
+            modulesRoutes.put(name, root.child("conf/routes"));
+        }
+        roots.add(root);
+        if (!name.startsWith("_")) {
+            Logger.info("Module %s is available (%s)", name, path.getAbsolutePath());
+        }
+    }
+
+    /**
+     * Search a VirtualFile in all loaded applications and plugins
+     *
+     * @param path Relative path from the applications root
+     * @return The virtualFile or null
+     */
+    public static VirtualFile getVirtualFile(String path) {
+        return VirtualFile.search(roots, path);
+    }
+
+    /**
+     * Search a File in the current application
+     *
+     * @param path Relative path from the application root
+     * @return The file even if it doesn't exist
+     */
+    public static File getFile(String path) {
+        return new File(applicationPath, path);
+    }
+}