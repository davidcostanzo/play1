--- conflicted
+++ resolved
@@ -357,11 +357,7 @@
 				
 			modules.append(m)
 		if play_id == 'test':
-<<<<<<< HEAD
-			modules.append(os.path.normpath(os.path.join(play_base, 'modules/test-runner')))
-=======
 			modules.append(os.path.normpath(os.path.join(play_base, 'modules/testrunner')))
->>>>>>> 88638d53
 
 
 	# ~~~~~~~~~~~~~~~~~~~~~~ Build classpath
@@ -598,10 +594,7 @@
 			if mod['name'] == module:
 				for v in mod['versions']:
 					if version == None and v['isDefault']:
-<<<<<<< HEAD
-=======
 						print '~ Will install %s-%s' % (module, v['version'])
->>>>>>> 88638d53
 						print '~ This module is compatible with: %s' % v['matches']
 						ok = raw_input('~ Do you want to install this version (y/n)? ')
 						if not ok == 'y':
@@ -611,10 +604,7 @@
 						fetch = '%s/modules/%s-%s.zip' % (modules_server, module, v['version'])
 						break
 					if version  == v['version']:
-<<<<<<< HEAD
-=======
 						print '~ Will install %s-%s' % (module, v['version'])
->>>>>>> 88638d53
 						print '~ This module is compatible with: %s' % v['matches']
 						ok = raw_input('~ Do you want to install this version (y/n)? ')
 						if not ok == 'y':
