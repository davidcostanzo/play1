--- conflicted
+++ resolved
@@ -330,14 +330,7 @@
 				print "~"
 			sys.exit(0)
 		if play_id == 'test':
-<<<<<<< HEAD
-			modules.append(os.path.normpath(os.path.join(play_base, 'modules/test-runner')))
-		print len(modules)
-		for m in modules:
-			print m
-=======
 			modules.append(os.path.normpath(os.path.join(play_base, 'modules/testrunner')))
->>>>>>> 99bf7722
 
 	def check_jpda():
 		jpda_port = play_app.readConf('jpda_port')
