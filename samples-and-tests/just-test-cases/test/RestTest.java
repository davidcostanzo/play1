import java.io.File;
<<<<<<< HEAD
import java.util.*;
import java.net.URLDecoder;
=======
import java.net.URLDecoder;
import java.util.HashMap;
import java.util.Map;
>>>>>>> 3a3f74ae

import models.Company;
import models.Project;
import org.junit.Before;
import org.junit.Test;

import play.Logger;
import play.libs.WS;
import play.libs.WS.FileParam;
import play.libs.WS.HttpResponse;
import play.test.UnitTest;

import com.google.gson.JsonObject;


public class RestTest extends UnitTest{
	static Map<String, Object> params;
	@Before
	public void setUp() {
		params = new HashMap<String, Object>();
		params.put("timestamp", 1200000L);
		params.put("cachable", true);
		params.put("multipleValues", new String[]{"欢迎", "dobrodošli", "ยินดีต้อนรับ"});
	}
	
	@Test
	public void testGet(){
		assertEquals("对!", WS.url("http://localhost:9003/ressource/%s","ééééééçççççç汉语漢語").get().getString());
	}
	@Test
<<<<<<< HEAD
	public void testPost() throws Exception {
=======
	public void testHead(){
		HttpResponse headResponse = WS.url("http://localhost:9003/ressource/%s","ééééééçççççç汉语漢語").head();
		assertNull(headResponse.getString());
		// Headers should be the same for the HEAD and the GET. Deactivated because it fails, see bug 532674
		// https://bugs.launchpad.net/play/+bug/532674
		/*
		HttpResponse getResponse = WS.url("http://localhost:9003/ressource/%s","ééééééçççççç汉语漢語").get();
		Header[] getHeaders = getResponse.getHeaders();
		for (int i = 0; i < getHeaders.length; i++) {
			//assertEquals(getHeaders[i].getValue(), headResponse.getHeader(getHeaders[i].getName()));
		} */
	}
	@Test
	public void testPost(){
>>>>>>> 3a3f74ae
		JsonObject jsonResponse = new JsonObject();
		jsonResponse.addProperty("id", 101);
		assertEquals(jsonResponse.toString(), WS.url("http://localhost:9003/ressource/%s", "名字").params(params).post().getJson().toString());
		File fileToSend = new File(new URLDecoder().decode(getClass().getResource("/kiki.txt").getFile(), "UTF-8"));
		assertTrue(fileToSend.exists());
		assertEquals("POSTED!", WS.url("http://localhost:9003/ressource/file/%s", "名字").files(new FileParam(fileToSend, "file")).post().getString());
		assertEquals("FILE AND PARAMS POSTED!", WS.url("http://localhost:9003/ressource/fileAndParams/%s", "名字").files(new FileParam(fileToSend, "file")).params(params).post().getString());
		
	}
	@Test
	public void testPut() throws Exception {
		JsonObject jsonResponse = new JsonObject();
		jsonResponse.addProperty("id", 101);
		assertEquals(jsonResponse.toString(), WS.url("http://localhost:9003/ressource/%s", "名字").params(params).put().getJson().toString());
		File fileToSend = new File(new URLDecoder().decode(getClass().getResource("/kiki.txt").getFile(), "UTF-8"));
		assertTrue(fileToSend.exists());
		assertEquals("POSTED!", WS.url("http://localhost:9003/ressource/file/%s", "名字").files(new FileParam(fileToSend, "file")).put().getString());
		assertEquals("FILE AND PARAMS POSTED!", WS.url("http://localhost:9003/ressource/fileAndParams/%s", "名字").files(new FileParam(fileToSend, "file")).params(params).put().getString());
	}

}<|MERGE_RESOLUTION|>--- conflicted
+++ resolved
@@ -1,78 +1,68 @@
-import java.io.File;
-<<<<<<< HEAD
-import java.util.*;
-import java.net.URLDecoder;
-=======
-import java.net.URLDecoder;
-import java.util.HashMap;
-import java.util.Map;
->>>>>>> 3a3f74ae
-
-import models.Company;
-import models.Project;
+import com.google.gson.JsonObject;
 import org.junit.Before;
 import org.junit.Test;
-
-import play.Logger;
 import play.libs.WS;
 import play.libs.WS.FileParam;
 import play.libs.WS.HttpResponse;
 import play.test.UnitTest;
 
-import com.google.gson.JsonObject;
+import java.io.File;
+import java.net.URLDecoder;
+import java.util.HashMap;
+import java.util.Map;
 
 
-public class RestTest extends UnitTest{
-	static Map<String, Object> params;
-	@Before
-	public void setUp() {
-		params = new HashMap<String, Object>();
-		params.put("timestamp", 1200000L);
-		params.put("cachable", true);
-		params.put("multipleValues", new String[]{"欢迎", "dobrodošli", "ยินดีต้อนรับ"});
-	}
-	
-	@Test
-	public void testGet(){
-		assertEquals("对!", WS.url("http://localhost:9003/ressource/%s","ééééééçççççç汉语漢語").get().getString());
-	}
-	@Test
-<<<<<<< HEAD
-	public void testPost() throws Exception {
-=======
-	public void testHead(){
-		HttpResponse headResponse = WS.url("http://localhost:9003/ressource/%s","ééééééçççççç汉语漢語").head();
-		assertNull(headResponse.getString());
-		// Headers should be the same for the HEAD and the GET. Deactivated because it fails, see bug 532674
-		// https://bugs.launchpad.net/play/+bug/532674
-		/*
-		HttpResponse getResponse = WS.url("http://localhost:9003/ressource/%s","ééééééçççççç汉语漢語").get();
-		Header[] getHeaders = getResponse.getHeaders();
-		for (int i = 0; i < getHeaders.length; i++) {
-			//assertEquals(getHeaders[i].getValue(), headResponse.getHeader(getHeaders[i].getName()));
-		} */
-	}
-	@Test
-	public void testPost(){
->>>>>>> 3a3f74ae
-		JsonObject jsonResponse = new JsonObject();
-		jsonResponse.addProperty("id", 101);
-		assertEquals(jsonResponse.toString(), WS.url("http://localhost:9003/ressource/%s", "名字").params(params).post().getJson().toString());
-		File fileToSend = new File(new URLDecoder().decode(getClass().getResource("/kiki.txt").getFile(), "UTF-8"));
-		assertTrue(fileToSend.exists());
-		assertEquals("POSTED!", WS.url("http://localhost:9003/ressource/file/%s", "名字").files(new FileParam(fileToSend, "file")).post().getString());
-		assertEquals("FILE AND PARAMS POSTED!", WS.url("http://localhost:9003/ressource/fileAndParams/%s", "名字").files(new FileParam(fileToSend, "file")).params(params).post().getString());
-		
-	}
-	@Test
-	public void testPut() throws Exception {
-		JsonObject jsonResponse = new JsonObject();
-		jsonResponse.addProperty("id", 101);
-		assertEquals(jsonResponse.toString(), WS.url("http://localhost:9003/ressource/%s", "名字").params(params).put().getJson().toString());
-		File fileToSend = new File(new URLDecoder().decode(getClass().getResource("/kiki.txt").getFile(), "UTF-8"));
-		assertTrue(fileToSend.exists());
-		assertEquals("POSTED!", WS.url("http://localhost:9003/ressource/file/%s", "名字").files(new FileParam(fileToSend, "file")).put().getString());
-		assertEquals("FILE AND PARAMS POSTED!", WS.url("http://localhost:9003/ressource/fileAndParams/%s", "名字").files(new FileParam(fileToSend, "file")).params(params).put().getString());
-	}
+public class RestTest extends UnitTest {
+    static Map<String, Object> params;
+
+    @Before
+    public void setUp() {
+        params = new HashMap<String, Object>();
+        params.put("timestamp", 1200000L);
+        params.put("cachable", true);
+        params.put("multipleValues", new String[]{"欢迎", "dobrodošli", "ยินดีต้อนรับ"});
+    }
+
+    @Test
+    public void testGet() {
+        assertEquals("对!", WS.url("http://localhost:9003/ressource/%s", "ééééééçççççç汉语漢語").get().getString());
+    }
+
+    @Test
+    public void testHead() {
+        HttpResponse headResponse = WS.url("http://localhost:9003/ressource/%s", "ééééééçççççç汉语漢語").head();
+        assertNull(headResponse.getString());
+        // Headers should be the same for the HEAD and the GET. Deactivated because it fails, see bug 532674
+        // https://bugs.launchpad.net/play/+bug/532674
+        /*
+          HttpResponse getResponse = WS.url("http://localhost:9003/ressource/%s","ééééééçççççç汉语漢語").get();
+          Header[] getHeaders = getResponse.getHeaders();
+          for (int i = 0; i < getHeaders.length; i++) {
+              //assertEquals(getHeaders[i].getValue(), headResponse.getHeader(getHeaders[i].getName()));
+          } */
+    }
+
+    @Test
+    public void testPost() throws Exception {
+        JsonObject jsonResponse = new JsonObject();
+        jsonResponse.addProperty("id", 101);
+        assertEquals(jsonResponse.toString(), WS.url("http://localhost:9003/ressource/%s", "名字").params(params).post().getJson().toString());
+        File fileToSend = new File(new URLDecoder().decode(getClass().getResource("/kiki.txt").getFile(), "UTF-8"));
+        assertTrue(fileToSend.exists());
+        assertEquals("POSTED!", WS.url("http://localhost:9003/ressource/file/%s", "名字").files(new FileParam(fileToSend, "file")).post().getString());
+        assertEquals("FILE AND PARAMS POSTED!", WS.url("http://localhost:9003/ressource/fileAndParams/%s", "名字").files(new FileParam(fileToSend, "file")).params(params).post().getString());
+
+    }
+
+    @Test
+    public void testPut() throws Exception {
+        JsonObject jsonResponse = new JsonObject();
+        jsonResponse.addProperty("id", 101);
+        assertEquals(jsonResponse.toString(), WS.url("http://localhost:9003/ressource/%s", "名字").params(params).put().getJson().toString());
+        File fileToSend = new File(new URLDecoder().decode(getClass().getResource("/kiki.txt").getFile(), "UTF-8"));
+        assertTrue(fileToSend.exists());
+        assertEquals("POSTED!", WS.url("http://localhost:9003/ressource/file/%s", "名字").files(new FileParam(fileToSend, "file")).put().getString());
+        assertEquals("FILE AND PARAMS POSTED!", WS.url("http://localhost:9003/ressource/fileAndParams/%s", "名字").files(new FileParam(fileToSend, "file")).params(params).put().getString());
+    }
 
 }