--- conflicted
+++ resolved
@@ -15,12 +15,9 @@
 	// Try to call a private method
 	open('/usingbefore/isPrivate')
 	assertTextPresent('Not found')
-<<<<<<< HEAD
-=======
 	
 	// Try the priority of @Before
 	open('/usingbeforewithpriority/index')
 	assertTextPresent('yupyopyipyapdone')
->>>>>>> 8f583098
 
 #{/selenium}