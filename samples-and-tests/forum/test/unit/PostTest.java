--- conflicted
+++ resolved
@@ -1,33 +1,29 @@
-package unit;
-
-import org.junit.*;
-import play.test.*;
-
-import models.*;
-
-public class PostTest extends UnitTest {
-
-    @Before
-    public void setUpData() {
-        Fixtures.deleteAll();
-        Fixtures.load("test-data.yml");
-    }
-
-    @Test
-    public void countObjects() {
-        assertEquals(7, Post.count());
-    }
-
-    @Test
-    public void tryAPost() {
-        Post post = Post.find("byContent", "Me too.").first();
-        assertNotNull(post);
-        assertEquals("Jojo", post.postedBy.name);
-        assertEquals("I need help !", post.topic.subject);
-        assertEquals("Play help", post.topic.forum.name);
-<<<<<<< HEAD
-        assertEquals(1242079200000L, post.postedAt.getTime());
-=======
->>>>>>> 88638d53
-    }
+package unit;
+
+import org.junit.*;
+import play.test.*;
+
+import models.*;
+
+public class PostTest extends UnitTest {
+
+    @Before
+    public void setUpData() {
+        Fixtures.deleteAll();
+        Fixtures.load("test-data.yml");
+    }
+
+    @Test
+    public void countObjects() {
+        assertEquals(7, Post.count());
+    }
+
+    @Test
+    public void tryAPost() {
+        Post post = Post.find("byContent", "Me too.").first();
+        assertNotNull(post);
+        assertEquals("Jojo", post.postedBy.name);
+        assertEquals("I need help !", post.topic.subject);
+        assertEquals("Play help", post.topic.forum.name);
+    }
 }