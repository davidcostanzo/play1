--- conflicted
+++ resolved
@@ -1,10 +1,6 @@
 h1. Play framework documentation
 
-<<<<<<< HEAD
 Welcome to the play framework documentation. This documentation is intended for the *1.1 release* and may significantly differs from previous versions of the framework. 
-=======
-Welcome to the Play framework documentation. This documentation is intended for the **1.0.2 release** and may significantly differ from previous versions of the framework. Check the "version 1.0.2 release notes":releasenotes-1.0.2.
->>>>>>> f19f705b
 
 p(note). The 1.1 branch is in active development.
 
