--- conflicted
+++ resolved
@@ -1,14 +1,8 @@
 h1. Play framework documentation
 
-<<<<<<< HEAD
 Welcome to the play framework documentation. This documentation is intended for the *1.1 release* and may significantly differs from previous versions of the framework. 
 
 p(note). The 1.1 branch is in active development.
-=======
-Welcome to the Play framework documentation. This documentation is intended for the *1.0.2 release* and may significantly differ from previous versions of the framework. Check the "version 1.0.2 release notes":releasenotes-1.0.2.
-
-p(note). This is a work in progress, feel free to ask any question not covered into these documents or report any errors. You can contribute to the documentation the "same way you can contribute code":faq.
->>>>>>> 14ab7131
 
 <div id="searchBox"><form action="http://www.google.com/cse" id="cse-search-box"><div><input type="hidden" name="cx" value="002614023023983855063:jn1mu_7bof0" /><input type="hidden" name="ie" value="UTF-8" /><input type="text" name="q" size="31" style="font-size:14px"/> <input type="submit" name="sa" value="Search with google" style="font-size:14px"/></div></form><script type="text/javascript" src="http://www.google.com/coop/cse/brand?form=cse-search-box&lang=en"></script></div>
 
