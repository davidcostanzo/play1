--- conflicted
+++ resolved
@@ -1,20 +1,10 @@
 h1. Play framework documentation
 
-<<<<<<< HEAD
-Welcome to the play framework documentation. This documentation is intended for the *1.1 release* and may significantly differs from previous versions of the framework. 
-=======
-Welcome to the Play framework documentation. This documentation is intended for the **1.0.3 release** and may significantly differ from previous versions of the framework. Check the "version 1.0.3 release notes":releasenotes-1.0.3.
->>>>>>> bac01288
+Welcome to the play framework documentation. This documentation is intended for the *1.1 release* and may significantly differs from previous versions of the framework. Check the "version 1.1 release notes":releasenotes-1.1.
 
 p(note). The 1.1 branch is in active development.
 
 <div id="searchBox"><form action="http://www.google.com/cse" id="cse-search-box"><div><input type="hidden" name="cx" value="002614023023983855063:jn1mu_7bof0" /><input type="hidden" name="ie" value="UTF-8" /><input type="text" name="q" size="31" style="font-size:14px"/> <input type="submit" name="sa" value="Search with google" style="font-size:14px"/></div></form><script type="text/javascript" src="http://www.google.com/coop/cse/brand?form=cse-search-box&lang=en"></script></div>
-
-h2. <a name="a">Hot stuff</a>
-
-We will describe here the new features progress
-
-# "Now the future - supporting Scala":http://www.playframework.org/modules/scala
 
 h2. <a name="started">Getting started</a>
 
@@ -137,6 +127,7 @@
 
 New versions of Play include certain changes.
 
+# "Play 1.1":releasenotes-1.1
 # "Play 1.0.3":releasenotes-1.0.3
 # "Play 1.0.2":releasenotes-1.0.2
 # "Play 1.0.1":releasenotes-1.0.1