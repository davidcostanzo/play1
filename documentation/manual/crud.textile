--- conflicted
+++ resolved
@@ -197,7 +197,7 @@
 The CRUD module is showing them as a text field. In this text field, the list is represented by a comma separated list of String.
 For example:
 
-bc.. @Entity
+bc. @Entity
 public class Account extends Model {
  
         @CollectionOfElements
@@ -212,14 +212,10 @@
         }
 }
 
-<<<<<<< HEAD
-is showed as:
-=======
-p. is showned as:
->>>>>>> 3bd5454f
+This is shown as:
 
 "myEnumId1","myEnumId2" for the contentTypes and "string1","string2" for the usernames. Per definition, this is what you should first customize in your CRUD module.
 
 h2. <a>Limitation</a>
 
-The CRUD module will show the relationships that are unidirectional in one entity: the one that  does not have the mappedBy attribute.+The CRUD module will show the relationships that are unidirectional in one entity: the one that does not have the **mappedBy** attribute.