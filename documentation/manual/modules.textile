--- conflicted
+++ resolved
@@ -64,11 +64,7 @@
 ~   Versions: 1.0
 ...
 
-<<<<<<< HEAD
 You can install a module locally using the **play install {module}-{version}** command. Installing a module locally allows you to use it from several application without having to install a different copy in each application. It is useful for large modules that are more like framework extensions than extensions to your application.
-=======
-You can install a module locally using the **play install {module}-{version}** command. Installing a module locally allows to use it from several applications without having to install a different copy in each application. It is useful for large modules that are more framework extensions than your application extension. 
->>>>>>> c3215a92
 
 For example, to install Scala support in the framework, use:
 
@@ -104,8 +100,4 @@
 
 p(note). **Continuing the discussion**
  
-<<<<<<< HEAD
-Learn how efficiently manage your modules using %(next)"Dependency management":dependency%.
-=======
-Learn how to efficiently manage your modules using %(next)"Dependencies management":dependency%.
->>>>>>> c3215a92
+Learn how to efficiently manage your modules using %(next)"Dependency management":dependency%.