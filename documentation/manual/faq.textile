--- conflicted
+++ resolved
@@ -1,11 +1,6 @@
 h1. Frequently Asked Questions
 
-<<<<<<< HEAD
-h2. <a>How Play compares to framework X?</a>
-=======
-
 h2. <a>How does Play compare to framework X?</a>
->>>>>>> f19f705b
 
 Nowadays, you have a very large number of choices for developing web applications. Play being a Java web application framework, let’s compare it to other Java frameworks. Play is built for a ‘share nothing’ architecture (think about it as a stateless framework), so it’s very different from all these Java stateful and components based frameworks like Seam, Tapestry or Wicket. It’s closer to Spring MVC or Struts (or Struts 2), but way more opinionated.
 
@@ -31,11 +26,7 @@
 
 Java itself is a very generic programming language and not originally designed for web application development. It is a very different thing to write a generic and reusable Java library and to create a web application. A web application itself doesn’t need to be designed to be reusable. You need less abstraction, less configuration. Reusability does exist for web applications, but through web service APIs rather than language-level integration.
 
-<<<<<<< HEAD
-When the development time tends to 0 you can focus on your application features and experiment quickly, rather than try to abstract things for future developments.
-=======
 When the development time tends to zero you can concentrate on your application features and experiment quickly, instead of trying to abstract things for future developments.
->>>>>>> f19f705b
 
 h2. <a>Is Play fast?</a>
 
@@ -55,8 +46,4 @@
 
 We use "launchpad":https://launchpad.net/ as our main development tool, and launchpad itself is very open. You can just register a launchpad account and start to contribute. You can assign any open bug to yourself, fork any Play official branch to your own branch, and propose a merge to us if you have fixed something.
 
-<<<<<<< HEAD
-The documentation itself is kept as textile files in the framework "source repository":http://bazaar.launchpad.net/~play-developers/play/1.1-unstable/files/head%3A/documentation/manual, so you can edit it and contribute just like with code.
-=======
-The documentation itself is kept as "Textile":http://en.wikipedia.org/wiki/Textile_(markup_language%29 files in the framework source repository, so you can edit it and contribute just as you can with code.
->>>>>>> f19f705b
+The documentation itself is kept as "Textile":http://en.wikipedia.org/wiki/Textile_(markup_language%29 files in the framework "source repository":http://bazaar.launchpad.net/~play-developers/play/1.1-unstable/files/head%3A/documentation/manual, so you can edit it and contribute just as you do with code.