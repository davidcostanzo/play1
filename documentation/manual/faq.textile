--- conflicted
+++ resolved
@@ -1,13 +1,9 @@
 h1. Frequently Asked Questions
-
-<<<<<<< HEAD
-=======
 
 h2. <a>Where do I ask questions that are not answered here?</a>
 
 The "Community":http://www.playframework.org/community page links to various places where you can read and post about Play. In general, the best place to ask questions is the "play-framework Google Group":http://groups.google.com/group/play-framework.
 
->>>>>>> 37eb503d
 h2. <a>How does Play compare to framework X?</a>
 
 Nowadays, you have a very large number of choices for developing web applications. Play being a Java web application framework, let’s compare it to other Java frameworks. Play is built for a ‘share nothing’ architecture (think about it as a stateless framework), so it’s very different from all these Java stateful and components based frameworks like Seam, Tapestry or Wicket. It’s closer to Spring MVC or Struts (or Struts 2), but way more opinionated.
