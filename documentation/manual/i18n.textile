--- conflicted
+++ resolved
@@ -1,16 +1,8 @@
-<<<<<<< HEAD
-h1. Setting-up internationalisation
-=======
 h1. Internationalization
->>>>>>> 14c66299
 
 Internationalisation (I18N) is a means of adapting your application to different languages to allow for regional differences. Follow these steps to enable internationalisation in your application.
 
-<<<<<<< HEAD
 h2. <a name="utf8">Only use UTF-8!</a>
-=======
-h2. <a name="utf">Only use UTF-8!</a>
->>>>>>> 14c66299
 
 Play supports only one encoding: UTF-8. Since encoding problems can be weird and difficult to deal with, we made the choice to support only one encoding. UTF-8 allows you to display all characters for all languages.
 
@@ -59,11 +51,7 @@
 
 The new value will be saved back to the user’s language cookie.
 
-<<<<<<< HEAD
-h2. <a name="dateformat">Define date format according to your locale</a>
-=======
 h2. <a name="dates">Define date format according to your locale</a>
->>>>>>> 14c66299
 
 To set the default date format to use, edit your application.conf and set the following property:
 
@@ -76,11 +64,7 @@
 This property affects how the dates are rendered in the templates using the ${date.format()}.
 It also set the default date format when binding a date parameter.
 
-<<<<<<< HEAD
-h2. <a name="output">Retrieve localized messages</a>
-=======
 h2. <a name="retrieve">Retrieve localized messages</a>
->>>>>>> 14c66299
 
 From the application code, you can retrieve messages defined in message files. From Java, use the **play.i18n.Messages** object.
 
